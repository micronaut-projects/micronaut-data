--- conflicted
+++ resolved
@@ -2,13 +2,6 @@
     id "io.micronaut.build.internal.data-micronaut-benchmark"
 }
 
-<<<<<<< HEAD
-micronaut {
-    version libs.versions.micronaut.platform.get()
-}
-
-=======
->>>>>>> d3e1f9aa
 dependencies {
     annotationProcessor project(":data-processor")
     implementation project(":data-hibernate-jpa")
