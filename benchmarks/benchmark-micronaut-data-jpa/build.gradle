--- conflicted
+++ resolved
@@ -3,11 +3,7 @@
 }
 
 micronaut {
-<<<<<<< HEAD
-    version libs.versions.micronaut.platform.get()
-=======
-    version libs.versions.micronaut.asProvider().get()
->>>>>>> 6cd77550
+    libs.versions.micronaut.platform.get()
 }
 
 dependencies {
