--- conflicted
+++ resolved
@@ -41,12 +41,10 @@
     @Query("select new io.micronaut.data.hibernate.entities.AuthorDto(e.id, e.name) from Author e where e.id = :id")
     AuthorDto getAuthorsById(Long id);
 
-<<<<<<< HEAD
     @Query(nativeQuery = true, value = "SELECT id FROM (VALUES (1),(2),(4),(5)) AS t(id)")
     List<Long> longs();
-=======
+  
     @Query(value = "select id as authorId, name as authorName from Author", nativeQuery = true)
     List<AuthorDto> getAuthorsByNativeQuery();
 
->>>>>>> d07502c7
 }