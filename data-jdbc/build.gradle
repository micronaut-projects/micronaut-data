import io.micronaut.testresources.buildtools.KnownModules

plugins {
    id "io.micronaut.build.internal.data-module"
    id 'io.micronaut.test-resources'
}

dependencies {
    annotationProcessor mn.micronaut.inject.java
    annotationProcessor mn.micronaut.graal
    annotationProcessor libs.micronaut.docs

    api projects.dataRuntime

<<<<<<< HEAD
    implementation mnSerde.micronaut.serde.support
    compileOnly mnSerde.micronaut.serde.oracle.jdbc.json
=======
    implementation mn.micronaut.json.core
>>>>>>> dc87135b
    implementation mnSql.micronaut.jdbc

    compileOnly mnRxjava2.micronaut.rxjava2
    compileOnly projects.dataHibernateJpa
    compileOnly libs.drivers.jdbc.oracle

    testAnnotationProcessor mn.micronaut.inject.java
    testAnnotationProcessor projects.dataProcessor

    testImplementation projects.dataTck
    testImplementation projects.dataProcessor
    testImplementation mnRxjava2.micronaut.rxjava2
    testImplementation mnReactor.micronaut.reactor
    testImplementation libs.jackson.databind
    testImplementation libs.javax.persistence.api
    testImplementation libs.jakarta.persistence.api
    testImplementation libs.groovy.sql
    testImplementation mnValidation.micronaut.validation

    testImplementation platform(libs.testcontainers.bom)
    testImplementation libs.testcontainers.spock
    testImplementation libs.testcontainers.mysql
    testImplementation libs.testcontainers.mariadb
    testImplementation libs.testcontainers.postgresql
    testImplementation libs.testcontainers.mssqlserver
    testImplementation libs.testcontainers.oracle

    testCompileOnly mn.micronaut.inject.groovy

    testImplementation mnMultitenancy.micronaut.multitenancy

    testImplementation mn.micronaut.http.netty
    testRuntimeOnly mnSql.micronaut.jdbc.tomcat
    testRuntimeOnly mnSql.h2
    testRuntimeOnly libs.drivers.jdbc.mariadb
    testRuntimeOnly libs.drivers.jdbc.oracle
    testRuntimeOnly libs.drivers.jdbc.mysql
    testRuntimeOnly libs.drivers.jdbc.postgresql
    testRuntimeOnly libs.drivers.jdbc.mssql

    testResourcesService libs.drivers.jdbc.mariadb
    testResourcesService libs.drivers.jdbc.oracle
    testResourcesService libs.drivers.jdbc.mysql
    testResourcesService libs.drivers.jdbc.postgresql
    testResourcesService libs.drivers.jdbc.mssql

    testImplementation libs.micronaut.testresources.client

    // Needed for H2EagerContextSpec
    testImplementation("org.jetbrains.kotlin:kotlin-reflect:1.8.10")
    testImplementation mnSerde.micronaut.serde.support
}

micronaut {
    version = libs.versions.micronaut.asProvider().get()
    testResources {
        enabled = true
        inferClasspath = false
        additionalModules.add(KnownModules.JDBC_POSTGRESQL)
        additionalModules.add(KnownModules.JDBC_MYSQL)
        additionalModules.add(KnownModules.JDBC_MARIADB)
        additionalModules.add(KnownModules.JDBC_ORACLE_XE)
        additionalModules.add(KnownModules.JDBC_MSSQL)
        clientTimeout = 300
        version = libs.versions.micronaut.testresources.get()
    }
}

tasks.named("test") {
    systemProperty "oracle.jdbc.timezoneAsRegion", "false"
}

micronautBuild {
    resolutionStrategy {
        componentSelection {
            all { selection ->
                if (selection.candidate.module == 'mssql-jdbc' && !selection.candidate.version.contains("jre8")) {
                    selection.reject("Not a JDK8 compatible MS SQL driver")
                }
            }
        }
    }
}<|MERGE_RESOLUTION|>--- conflicted
+++ resolved
@@ -12,12 +12,8 @@
 
     api projects.dataRuntime
 
-<<<<<<< HEAD
-    implementation mnSerde.micronaut.serde.support
+    implementation mn.micronaut.json.core
     compileOnly mnSerde.micronaut.serde.oracle.jdbc.json
-=======
-    implementation mn.micronaut.json.core
->>>>>>> dc87135b
     implementation mnSql.micronaut.jdbc
 
     compileOnly mnRxjava2.micronaut.rxjava2
