import io.micronaut.testresources.buildtools.KnownModules

plugins {
    id "io.micronaut.build.internal.data-module"
    id 'io.micronaut.test-resources'
}

dependencies {
    annotationProcessor mn.micronaut.inject.java
    annotationProcessor mn.micronaut.graal
    annotationProcessor libs.micronaut.docs

    api projects.dataRuntime

    implementation mn.micronaut.json.core
    compileOnly mnSerde.micronaut.serde.oracle.jdbc.json
    implementation mnSql.micronaut.jdbc

    compileOnly mnRxjava2.micronaut.rxjava2
    compileOnly projects.dataHibernateJpa
    compileOnly libs.drivers.jdbc.oracle

    testAnnotationProcessor mn.micronaut.inject.java
    testAnnotationProcessor projects.dataProcessor
    testAnnotationProcessor mnValidation.micronaut.validation.processor

    testImplementation projects.dataTck
    testImplementation projects.dataProcessor
    testImplementation mnRxjava2.micronaut.rxjava2
    testImplementation mnReactor.micronaut.reactor
    testImplementation libs.jackson.databind
    testImplementation libs.javax.persistence.api
    testImplementation libs.jakarta.persistence.api
    testImplementation libs.groovy.sql
    testImplementation mnValidation.micronaut.validation
    testImplementation mnValidation.micronaut.validation.processor

    testImplementation platform(libs.testcontainers.bom)
    testImplementation libs.testcontainers.spock
    testImplementation libs.testcontainers.mysql
    testImplementation libs.testcontainers.mariadb
    testImplementation libs.testcontainers.postgresql
    testImplementation libs.testcontainers.mssqlserver
    testImplementation libs.testcontainers.oracle

    testCompileOnly mn.micronaut.inject.groovy

    testImplementation mnMultitenancy.micronaut.multitenancy

    testImplementation mn.micronaut.http.netty
    testRuntimeOnly mnSql.micronaut.jdbc.tomcat
    testRuntimeOnly mnSql.h2
    testRuntimeOnly mnSql.mariadb.java.client
    testRuntimeOnly libs.drivers.jdbc.oracle
    testRuntimeOnly mnSql.mysql.connector.java
    testRuntimeOnly mnSql.postgresql
    testRuntimeOnly mnSql.mssql.jdbc
    testRuntimeOnly mn.snakeyaml

    testResourcesService mnSql.mariadb.java.client
    testResourcesService libs.drivers.jdbc.oracle
    testResourcesService mnSql.mysql.connector.java
    testResourcesService mnSql.postgresql
    testResourcesService mnSql.mssql.jdbc

    // Needed for H2EagerContextSpec
    testImplementation("org.jetbrains.kotlin:kotlin-reflect:1.8.21")
    testImplementation mnSerde.micronaut.serde.support

    testImplementation mnTestResources.micronaut.test.resources.extensions.junit.platform

    testRuntimeOnly mnSerde.micronaut.serde.oracle.jdbc.json

    testRuntimeOnly libs.micronaut.flyway
<<<<<<< HEAD
=======
    testRuntimeOnly libs.flyway.oracle
>>>>>>> 0bcd83a0
}

micronaut {
    version libs.versions.micronaut.platform.get()
    testResources {
        enabled = true
        inferClasspath = false
        additionalModules.add(KnownModules.JDBC_POSTGRESQL)
        additionalModules.add(KnownModules.JDBC_MYSQL)
        additionalModules.add(KnownModules.JDBC_MARIADB)
        additionalModules.add(KnownModules.JDBC_ORACLE_XE)
        additionalModules.add(KnownModules.JDBC_MSSQL)
        clientTimeout = 300
        version = libs.versions.micronaut.testresources.get()
    }
}

tasks.withType(Test).configureEach {
    jvmArgs '-Xmx1024m'
    systemProperty "oracle.jdbc.timezoneAsRegion", "false"

    if (micronautBuild.environment.githubAction.get()) {
        // Let some of the checks tests first so the test containers don't eat all the memory
        mustRunAfter ":data-processor:test"
        mustRunAfter ":data-document-processor:test"
        mustRunAfter ":data-hibernate-jpa:test"
        mustRunAfter ":data-hibernate-reactive:test"
        mustRunAfter ":data-mongodb:test"
        mustRunAfter ":data-azure-cosmos:test"
    }
}

tasks.named("internalStartTestResourcesService") {
    //debugServer = true
}

micronautBuild {
    resolutionStrategy {
        componentSelection {
            all { selection ->
                if (selection.candidate.module == 'mssql-jdbc' && !selection.candidate.version.contains("jre8")) {
                    selection.reject("Not a JDK8 compatible MS SQL driver")
                }
            }
        }
    }
}<|MERGE_RESOLUTION|>--- conflicted
+++ resolved
@@ -72,10 +72,7 @@
     testRuntimeOnly mnSerde.micronaut.serde.oracle.jdbc.json
 
     testRuntimeOnly libs.micronaut.flyway
-<<<<<<< HEAD
-=======
     testRuntimeOnly libs.flyway.oracle
->>>>>>> 0bcd83a0
 }
 
 micronaut {
