--- conflicted
+++ resolved
@@ -608,11 +608,7 @@
                 if (throwable instanceof DataAccessException dataAccessException) {
                     throw dataAccessException;
                 }
-<<<<<<< HEAD
-                throw new DataAccessException("Error executing SQL UPDATE: " + throwable.getMessage(), e);
-=======
                 throw new DataAccessException("Error executing SQL UPDATE: " + e.getMessage(), e);
->>>>>>> 3bb644f5
             }
         });
     }
