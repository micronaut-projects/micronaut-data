--- conflicted
+++ resolved
@@ -245,7 +245,6 @@
         return true
     }
 
-<<<<<<< HEAD
     void "test criteria lower select" () {
         when:
             savePersons(["Jeff", "James"])
@@ -254,8 +253,6 @@
             person.isPresent()
     }
 
-=======
->>>>>>> 7c1b660f
     void "test manual joining on many ended association"() {
         given:
         saveSampleBooks()
