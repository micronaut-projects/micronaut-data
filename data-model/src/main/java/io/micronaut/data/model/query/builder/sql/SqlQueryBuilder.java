/*
 * Copyright 2017-2020 original authors
 *
 * Licensed under the Apache License, Version 2.0 (the "License");
 * you may not use this file except in compliance with the License.
 * You may obtain a copy of the License at
 *
 * https://www.apache.org/licenses/LICENSE-2.0
 *
 * Unless required by applicable law or agreed to in writing, software
 * distributed under the License is distributed on an "AS IS" BASIS,
 * WITHOUT WARRANTIES OR CONDITIONS OF ANY KIND, either express or implied.
 * See the License for the specific language governing permissions and
 * limitations under the License.
 */
package io.micronaut.data.model.query.builder.sql;

import io.micronaut.core.annotation.AnnotationMetadata;
import io.micronaut.core.annotation.AnnotationValue;
import io.micronaut.core.annotation.Creator;
import io.micronaut.core.annotation.Experimental;
import io.micronaut.core.annotation.Internal;
import io.micronaut.core.annotation.NonNull;
import io.micronaut.core.annotation.Nullable;
import io.micronaut.core.util.ArgumentUtils;
import io.micronaut.core.util.ArrayUtils;
import io.micronaut.core.util.CollectionUtils;
import io.micronaut.core.util.StringUtils;
import io.micronaut.data.annotation.GeneratedValue;
import io.micronaut.data.annotation.Index;
import io.micronaut.data.annotation.Indexes;
import io.micronaut.data.annotation.Join;
import io.micronaut.data.annotation.MappedEntity;
import io.micronaut.data.annotation.Relation;
import io.micronaut.data.annotation.Repository;
import io.micronaut.data.annotation.sql.SqlMembers;
import io.micronaut.data.exceptions.MappingException;
import io.micronaut.data.model.Association;
import io.micronaut.data.model.DataType;
import io.micronaut.data.model.Embedded;
import io.micronaut.data.model.Pageable;
import io.micronaut.data.model.PersistentEntity;
import io.micronaut.data.model.PersistentProperty;
import io.micronaut.data.model.PersistentPropertyPath;
import io.micronaut.data.model.naming.NamingStrategy;
import io.micronaut.data.model.query.JoinPath;
import io.micronaut.data.model.query.QueryModel;
import io.micronaut.data.model.query.builder.AbstractSqlLikeQueryBuilder;
import io.micronaut.data.model.query.builder.QueryBuilder;
import io.micronaut.data.model.query.builder.QueryParameterBinding;
import io.micronaut.data.model.query.builder.QueryResult;

import java.lang.annotation.Annotation;
import java.util.ArrayList;
import java.util.Arrays;
import java.util.Collection;
import java.util.Collections;
import java.util.HashMap;
import java.util.Iterator;
import java.util.List;
import java.util.ListIterator;
import java.util.Locale;
import java.util.Map;
import java.util.Objects;
import java.util.Optional;
import java.util.StringJoiner;
import java.util.function.BiConsumer;
import java.util.function.Function;
import java.util.regex.Pattern;
import java.util.stream.Collectors;
import java.util.stream.IntStream;
import java.util.stream.Stream;

import static io.micronaut.data.annotation.GeneratedValue.Type.AUTO;
import static io.micronaut.data.annotation.GeneratedValue.Type.IDENTITY;
import static io.micronaut.data.annotation.GeneratedValue.Type.SEQUENCE;
import static io.micronaut.data.annotation.GeneratedValue.Type.UUID;
import static io.micronaut.data.model.query.builder.sql.SqlQueryBuilderUtils.addTypeToColumn;
/**
 * Implementation of {@link QueryBuilder} that builds SQL queries.
 *
 * @author graemerocher
 * @since 1.0.0
 */
@SuppressWarnings("FileLength")
public class SqlQueryBuilder extends AbstractSqlLikeQueryBuilder implements QueryBuilder, SqlQueryConfiguration.DialectConfiguration {

    /**
     * The start of an IN expression.
     */
    public static final String DEFAULT_POSITIONAL_PARAMETER_MARKER = "?";

    public static final String STANDARD_FOR_UPDATE_CLAUSE = " FOR UPDATE";
    public static final String SQL_SERVER_FOR_UPDATE_CLAUSE = " WITH (UPDLOCK, ROWLOCK)";

    /**
     * Annotation used to represent join tables.
     */
    private static final String ANN_JOIN_TABLE = "io.micronaut.data.jdbc.annotation.JoinTable";
    private static final String ANN_JOIN_COLUMNS = "io.micronaut.data.jdbc.annotation.JoinColumns";
    private static final String BLANK_SPACE = " ";
    private static final String SEQ_SUFFIX = "_seq";
    private static final String INSERT_INTO = "INSERT INTO ";
    private static final String JDBC_REPO_ANNOTATION = "io.micronaut.data.jdbc.annotation.JdbcRepository";

    private final Dialect dialect;
    private final Map<Dialect, DialectConfig> perDialectConfig = new HashMap<>(3);
    private Pattern positionalParameterPattern;


    /**
     * Constructor with annotation metadata.
     *
     * @param annotationMetadata The annotation metadata
     */
    @Creator
    public SqlQueryBuilder(AnnotationMetadata annotationMetadata) {
        if (annotationMetadata != null) {
            this.dialect = annotationMetadata
                    .enumValue(JDBC_REPO_ANNOTATION, "dialect", Dialect.class)
                    .orElseGet(() ->
                            annotationMetadata
                                    .enumValue(Repository.class, "dialect", Dialect.class)
                                    .orElse(Dialect.ANSI)
                    );

            AnnotationValue<SqlQueryConfiguration> annotation = annotationMetadata.getAnnotation(SqlQueryConfiguration.class);
            if (annotation != null) {
                List<AnnotationValue<SqlQueryConfiguration.DialectConfiguration>> dialectConfigs = annotation.getAnnotations(AnnotationMetadata.VALUE_MEMBER, SqlQueryConfiguration.DialectConfiguration.class);
                for (AnnotationValue<SqlQueryConfiguration.DialectConfiguration> dialectConfig : dialectConfigs) {
                    dialectConfig.enumValue("dialect", Dialect.class).ifPresent(dialect -> {
                        DialectConfig dc = new DialectConfig();
                        perDialectConfig.put(dialect, dc);
                        dialectConfig.stringValue("positionalParameterFormat").ifPresent(format ->
                                dc.positionalFormatter = format
                        );
                        dialectConfig.booleanValue("escapeQueries").ifPresent(escape ->
                                dc.escapeQueries = escape
                        );
                    });

                }
            }
        } else {
            this.dialect = Dialect.ANSI;
        }
    }

    /**
     * Default constructor.
     */
    public SqlQueryBuilder() {
        this.dialect = Dialect.ANSI;
    }

    /**
     * @param dialect The dialect
     */
    public SqlQueryBuilder(Dialect dialect) {
        ArgumentUtils.requireNonNull("dialect", dialect);
        this.dialect = dialect;
    }

    /**
     * @return The dialect being used by the builder.
     */
    public Dialect getDialect() {
        return dialect;
    }

    @Override
    protected boolean shouldEscape(@NonNull PersistentEntity entity) {
        DialectConfig config = perDialectConfig.get(dialect);
        if (config != null && config.escapeQueries != null) {
            return config.escapeQueries;
        } else {
            return super.shouldEscape(entity);
        }
    }

    @Override
    protected String asLiteral(Object value) {
        if ((dialect == Dialect.SQL_SERVER || dialect == Dialect.ORACLE) && value instanceof Boolean) {
            return ((Boolean) value).booleanValue() ? "1" : "0";
        }
        return super.asLiteral(value);
    }

    @Override
    public boolean shouldAliasProjections() {
        return false;
    }

    @Override
    protected boolean isExpandEmbedded() {
        return true;
    }

    /**
     * Builds a batch create tables statement. Designed for testing and not production usage. For production a
     * SQL migration tool such as Flyway or Liquibase is recommended.
     *
     * @param entities the entities
     * @return The table
     */
    @Experimental
    public @NonNull
    String buildBatchCreateTableStatement(@NonNull PersistentEntity... entities) {
        return Arrays.stream(entities).flatMap(entity -> Stream.of(buildCreateTableStatements(entity)))
                .collect(Collectors.joining(System.getProperty("line.separator")));
    }

    /**
     * Builds a batch drop tables statement. Designed for testing and not production usage. For production a
     * SQL migration tool such as Flyway or Liquibase is recommended.
     *
     * @param entities the entities
     * @return The table
     */
    @Experimental
    public @NonNull
    String buildBatchDropTableStatement(@NonNull PersistentEntity... entities) {
        return Arrays.stream(entities).flatMap(entity -> Stream.of(buildDropTableStatements(entity)))
                .collect(Collectors.joining("\n"));
    }


    /**
     * Builds the drop table statement. Designed for testing and not production usage. For production a
     * SQL migration tool such as Flyway or Liquibase is recommended.
     *
     * @param entity The entity
     * @return The tables for the give entity
     */
    @Experimental
    public @NonNull
    String[] buildDropTableStatements(@NonNull PersistentEntity entity) {
        String tableName = getTableName(entity);
        boolean escape = shouldEscape(entity);
        String sql = "DROP TABLE " + tableName;
        Collection<Association> foreignKeyAssociations = getJoinTableAssociations(entity);
        List<String> dropStatements = new ArrayList<>();
        for (Association association : foreignKeyAssociations) {
            AnnotationMetadata associationMetadata = association.getAnnotationMetadata();
            NamingStrategy namingStrategy = entity.getNamingStrategy();
            String joinTableName = associationMetadata
                    .stringValue(ANN_JOIN_TABLE, "name")
                    .orElseGet(() ->
                            namingStrategy.mappedName(association)
                    );
            dropStatements.add("DROP TABLE " + (escape ? quote(joinTableName) : joinTableName) + ";");
        }

        dropStatements.add(sql);
        return dropStatements.toArray(new String[0]);
    }

    /**
     * Builds a join table insert statement for a given entity and association.
     *
     * @param entity      The entity
     * @param association The association
     * @return The join table insert statement
     */
    public @NonNull
    String buildJoinTableInsert(@NonNull PersistentEntity entity, @NonNull Association association) {
        if (!isForeignKeyWithJoinTable(association)) {
            throw new IllegalArgumentException("Join table inserts can only be built for foreign key associations that are mapped with a join table.");
        } else {
            Optional<Association> inverseSide = association.getInverseSide().map(Function.identity());
            Association owningAssociation = inverseSide.orElse(association);
            AnnotationMetadata annotationMetadata = owningAssociation.getAnnotationMetadata();
            NamingStrategy namingStrategy = entity.getNamingStrategy();
            String joinTableName = annotationMetadata
                    .stringValue(ANN_JOIN_TABLE, "name")
                    .orElseGet(() ->
                            namingStrategy.mappedName(association)
                    );
            List<String> leftJoinColumns = resolveJoinTableJoinColumns(annotationMetadata, true, entity, namingStrategy);
            List<String> rightJoinColumns = resolveJoinTableJoinColumns(annotationMetadata, false, association.getAssociatedEntity(), namingStrategy);
            boolean escape = shouldEscape(entity);
            String columns = Stream.concat(leftJoinColumns.stream(), rightJoinColumns.stream())
                    .map(columnName -> escape ? quote(columnName) : columnName)
                    .collect(Collectors.joining(","));
            String placeholders = IntStream.range(0, leftJoinColumns.size() + rightJoinColumns.size()).mapToObj(i -> formatParameter(i + 1).toString()).collect(Collectors.joining(","));
            return INSERT_INTO + quote(joinTableName) + " (" + columns + ") VALUES (" + placeholders + ")";
        }
    }

    /**
     * Is the given association a foreign key reference that requires a join table.
     *
     * @param association The association.
     * @return True if it is.
     */
    public static boolean isForeignKeyWithJoinTable(@NonNull Association association) {
        return association.isForeignKey() &&
                !association.getAnnotationMetadata()
                        .stringValue(Relation.class, "mappedBy").isPresent();
    }

    /**
     * Builds the create table statement. Designed for testing and not production usage. For production a
     * SQL migration tool such as Flyway or Liquibase is recommended.
     *
     * @param entity The entity
     * @return The tables for the give entity
     */
    @Experimental
    public @NonNull
    String[] buildCreateTableStatements(@NonNull PersistentEntity entity) {
        ArgumentUtils.requireNonNull("entity", entity);
        final String unescapedTableName = getUnescapedTableName(entity);
        String tableName = getTableName(entity);
        boolean escape = shouldEscape(entity);

        PersistentProperty identity = entity.getIdentity();

        List<String> createStatements = new ArrayList<>();
        String schema = entity.getAnnotationMetadata().stringValue(MappedEntity.class, SqlMembers.SCHEMA).orElse(null);
        if (StringUtils.isNotEmpty(schema)) {
            if (escape) {
                schema = quote(schema);
            }
            createStatements.add("CREATE SCHEMA " + schema + ";");
        }

        Collection<Association> foreignKeyAssociations = getJoinTableAssociations(entity);

        NamingStrategy namingStrategy = entity.getNamingStrategy();
        if (CollectionUtils.isNotEmpty(foreignKeyAssociations)) {
            for (Association association : foreignKeyAssociations) {
                StringBuilder joinTableBuilder = new StringBuilder("CREATE TABLE ");
                PersistentEntity associatedEntity = association.getAssociatedEntity();

                Optional<Association> inverseSide = association.getInverseSide().map(Function.identity());
                Association owningAssociation = inverseSide.orElse(association);
                AnnotationMetadata annotationMetadata = owningAssociation.getAnnotationMetadata();

                String joinTableName = annotationMetadata
                        .stringValue(ANN_JOIN_TABLE, "name")
                        .orElseGet(() ->
                                namingStrategy.mappedName(association)
                        );
                if (escape) {
                    joinTableName = quote(joinTableName);
                }
                joinTableBuilder.append(joinTableName).append(" (");
                List<PersistentPropertyPath> leftProperties = new ArrayList<>();
                List<PersistentPropertyPath> rightProperties = new ArrayList<>();
                boolean isAssociationOwner = !inverseSide.isPresent();
                List<String> leftJoinTableColumns = resolveJoinTableJoinColumns(annotationMetadata, isAssociationOwner, entity, namingStrategy);
                List<String> rightJoinTableColumns = resolveJoinTableJoinColumns(annotationMetadata, !isAssociationOwner, association.getAssociatedEntity(), namingStrategy);
                traversePersistentProperties(entity.getIdentity(), (associations, property) -> {
                    leftProperties.add(PersistentPropertyPath.of(associations, property, ""));
                });
                traversePersistentProperties(associatedEntity.getIdentity(), (associations, property) -> {
                    rightProperties.add(PersistentPropertyPath.of(associations, property, ""));
                });
                if (leftJoinTableColumns.size() == leftProperties.size()) {
                    for (int i = 0; i < leftJoinTableColumns.size(); i++) {
                        PersistentPropertyPath pp = leftProperties.get(i);
                        String columnName = leftJoinTableColumns.get(i);
                        if (escape) {
                            columnName = quote(columnName);
                        }
                        joinTableBuilder
                                .append(addTypeToColumn(pp.getProperty(), columnName, dialect, true))
                                .append(',');
                    }
                } else {
                    for (PersistentPropertyPath pp : leftProperties) {
                        String columnName = namingStrategy.mappedJoinTableColumn(entity, pp.getAssociations(), pp.getProperty());
                        if (escape) {
                            columnName = quote(columnName);
                        }
                        joinTableBuilder
                                .append(addTypeToColumn(pp.getProperty(), columnName, dialect, true))
                                .append(',');
                    }
                }
                if (rightJoinTableColumns.size() == rightProperties.size()) {
                    for (int i = 0; i < rightJoinTableColumns.size(); i++) {
                        PersistentPropertyPath pp = rightProperties.get(i);
                        String columnName = rightJoinTableColumns.get(i);
                        if (escape) {
                            columnName = quote(columnName);
                        }
                        joinTableBuilder
                                .append(addTypeToColumn(pp.getProperty(), columnName, dialect, true))
                                .append(',');
                    }
                } else {
                    for (PersistentPropertyPath pp : rightProperties) {
                        String columnName = namingStrategy.mappedJoinTableColumn(entity, pp.getAssociations(), pp.getProperty());
                        if (escape) {
                            columnName = quote(columnName);
                        }
                        joinTableBuilder
                                .append(addTypeToColumn(pp.getProperty(), columnName, dialect, true))
                                .append(',');
                    }
                }
                joinTableBuilder.setLength(joinTableBuilder.length() - 1);
                joinTableBuilder.append(")");
                if (dialect != Dialect.ORACLE) {
                    joinTableBuilder.append(';');
                }

                createStatements.add(joinTableBuilder.toString());

            }
        }

        boolean generatePkAfterColumns = false;

        List<String> primaryColumnsName = new ArrayList<>();
        List<String> columns = new ArrayList<>();

        if (identity != null) {
            List<PersistentPropertyPath> ids = new ArrayList<>();
            traversePersistentProperties(identity, (associations, property) -> {
                ids.add(PersistentPropertyPath.of(associations, property, ""));
            });
            if (ids.size() > 1) {
                generatePkAfterColumns = true;
            }
            boolean finalGeneratePkAfterColumns = generatePkAfterColumns;
            for (PersistentPropertyPath pp : ids) {
                String column = namingStrategy.mappedName(pp.getAssociations(), pp.getProperty());
                if (escape) {
                    column = quote(column);
                }
                primaryColumnsName.add(column);

                column = addTypeToColumn(pp.getProperty(), column, dialect, isRequired(pp.getAssociations(), pp.getProperty()));
                if (isNotForeign(pp.getAssociations())) {
                    column = addGeneratedStatementToColumn(pp.getProperty(), column, !finalGeneratePkAfterColumns);
                }
                columns.add(column);
            }
        }
        PersistentProperty version = entity.getVersion();
        if (version != null) {
            String column = namingStrategy.mappedName(Collections.emptyList(), version);
            if (escape) {
                column = quote(column);
            }
            column = addTypeToColumn(version, column, dialect, true);
            columns.add(column);
        }

        BiConsumer<List<Association>, PersistentProperty> addColumn = (associations, property) -> {
            String column = namingStrategy.mappedName(associations, property);
            if (escape) {
                column = quote(column);
            }
            column = addTypeToColumn(property, column, dialect, isRequired(associations, property));
            if (isNotForeign(associations)) {
                column = addGeneratedStatementToColumn(property, column, false);
            }
            columns.add(column);
        };

        for (PersistentProperty prop : entity.getPersistentProperties()) {
            traversePersistentProperties(prop, addColumn);
        }

        StringBuilder builder = new StringBuilder("CREATE TABLE ").append(tableName).append(" (");
        builder.append(String.join(",", columns));
        if (generatePkAfterColumns) {
            builder.append(", PRIMARY KEY(").append(String.join(",", primaryColumnsName)).append(')');
        }
        if (dialect == Dialect.ORACLE) {
            builder.append(")");
        } else {
            builder.append(");");
        }

        if (identity != null && identity.isGenerated()) {
            GeneratedValue.Type idGeneratorType = identity.getAnnotationMetadata()
                    .enumValue(GeneratedValue.class, GeneratedValue.Type.class)
                    .orElseGet(() -> selectAutoStrategy(identity));
            boolean isSequence = idGeneratorType == GeneratedValue.Type.SEQUENCE;
            final String generatedDefinition = identity.getAnnotationMetadata().stringValue(GeneratedValue.class, "definition").orElse(null);
            if (generatedDefinition != null) {
                createStatements.add(generatedDefinition);
            } else if (isSequence) {
                final boolean isSqlServer = dialect == Dialect.SQL_SERVER;
                final String sequenceName = quote(unescapedTableName + SEQ_SUFFIX);
                String createSequenceStmt = "CREATE SEQUENCE " + sequenceName;
                if (isSqlServer) {
                    createSequenceStmt += " AS BIGINT";
                }

                createSequenceStmt += " MINVALUE 1 START WITH 1";
                if (dialect == Dialect.ORACLE) {
                    createSequenceStmt += " NOCACHE NOCYCLE";
                } else {
                    if (isSqlServer) {
                        createSequenceStmt += " INCREMENT BY 1";
                    }
                }
                createStatements.add(createSequenceStmt);
            }
        }
        createStatements.add(builder.toString());
        addIndexes(entity, tableName, createStatements);
        return createStatements.toArray(new String[0]);
    }

    private void addIndexes(PersistentEntity entity, String tableName, List<String> createStatements) {
        final String indexes = createIndexes(entity, tableName);
        if (indexes.length() > 0) {
            createStatements.add(indexes);
        }
    }

    private String createIndexes(PersistentEntity entity, String tableName) {
        StringBuilder indexBuilder = new StringBuilder();

        final Optional<List<AnnotationValue<Index>>> indexes = entity
                .findAnnotation(Indexes.class)
                .map(idxes -> idxes.getAnnotations("value", Index.class));

        Stream.of(indexes)
                .flatMap(o -> o.map(Stream::of).orElseGet(Stream::empty))
                .flatMap(Collection::stream)
                .forEach(index -> addIndex(indexBuilder, new IndexConfiguration(index, tableName)));

        return indexBuilder.toString();

    }

    private void addIndex(StringBuilder indexBuilder, IndexConfiguration config) {
        indexBuilder.append("CREATE ")
                .append(config.index.booleanValue("unique")
                        .map(isUnique -> isUnique ? "UNIQUE " : "")
                        .orElse(""))
                .append("INDEX ")
                .append(config.index.stringValue("name")
                        .orElse(String.format(
                                "idx_%s%s", prepareNames(config.tableName),
                                makeTransformedColumnList(provideColumnList(config)))))
                .append(" ON " +
                        Optional.ofNullable(config.tableName)
                                .orElseThrow(() -> new NullPointerException("Table name cannot be null")) +
                        " (" +
                        provideColumnList(config));

        if (dialect == Dialect.ORACLE) {
            indexBuilder.append(")");
        } else {
            indexBuilder.append(");");
        }
    }

    private String provideColumnList(IndexConfiguration config) {
        return String.join(", ", (String[]) config.index.getValues().get("columns"));
    }

    private String makeTransformedColumnList(String columnList) {
        return Arrays.stream(prepareNames(columnList).split(","))
                .map(col -> "_" + col)
                .collect(Collectors.joining());

    }

    private String prepareNames(String columnList) {
        return columnList.chars()
                .mapToObj(c -> String.valueOf((char) c))
                .filter(x -> !x.equals(" "))
                .filter(x -> !x.equals("\""))
                .map(String::toLowerCase)
                .collect(Collectors.joining());
    }

    private boolean isRequired(List<Association> associations, PersistentProperty property) {
        Association foreignAssociation = null;
        for (Association association : associations) {
            if (!association.isRequired()) {
                return false;
            }
            if (association.getKind() != Relation.Kind.EMBEDDED) {
                if (foreignAssociation == null) {
                    foreignAssociation = association;
                }
            }
        }
        if (foreignAssociation != null) {
            return foreignAssociation.isRequired();
        }
        return property.isRequired();
    }

    private boolean isNotForeign(List<Association> associations) {
        for (Association association : associations) {
            if (association.getKind() != Relation.Kind.EMBEDDED) {
                return false;
            }
        }
        return true;
    }

    @Override
    protected String getTableAsKeyword() {
        return BLANK_SPACE;
    }

    private String addGeneratedStatementToColumn(PersistentProperty prop, String column, boolean isPk) {
        if (prop.isGenerated()) {
            GeneratedValue.Type type = prop.getAnnotationMetadata().enumValue(GeneratedValue.class, GeneratedValue.Type.class)
                    .orElse(AUTO);

            if (type == AUTO) {
                if (prop.getDataType() == DataType.UUID) {
                    type = UUID;
                } else if (dialect == Dialect.ORACLE) {
                    type = SEQUENCE;
                } else {
                    type = IDENTITY;
                }
            }
            boolean addPkBefore = dialect != Dialect.H2 && dialect != Dialect.ORACLE;
            if (isPk && addPkBefore) {
                column += " PRIMARY KEY";
            }
            switch (dialect) {
                case POSTGRES:
                    if (type == SEQUENCE) {
                        column += " NOT NULL";
                    } else if (type == IDENTITY) {
                        if (isPk) {
                            column += " GENERATED ALWAYS AS IDENTITY";
                        } else {
                            column += " NOT NULL";
                        }
                    } else if (type == UUID) {
                        column += " NOT NULL DEFAULT uuid_generate_v4()";
                    }
                    break;
                case SQL_SERVER:
                    if (type == UUID) {
                        column += " NOT NULL DEFAULT newid()";
                    } else if (type == SEQUENCE) {
                        if (isPk) {
                            column += " NOT NULL";
                        }
                    } else {
                        column += " IDENTITY(1,1) NOT NULL";
                    }
                    break;
                case ORACLE:
                    // for Oracle we use sequences so just add NOT NULL
                    // then alter the table for sequences
                    if (type == UUID) {
                        column += " NOT NULL DEFAULT SYS_GUID()";
                    } else if (type == IDENTITY) {
                        if (isPk) {
                            column += " GENERATED ALWAYS AS IDENTITY";
                        } else {
                            column += " NOT NULL";
                        }
                    } else {
                        column += " NOT NULL";
                    }
                    break;
                default:
                    if (type == UUID) {
                        // mysql requires the UUID generation in the insert statement
                        if (dialect != Dialect.MYSQL) {
                            column += " NOT NULL DEFAULT random_uuid()";
                        } else {
                            column += " NOT NULL";
                        }
                    } else {
                        column += " AUTO_INCREMENT";
                    }
            }
            if (isPk && !addPkBefore) {
                column += " PRIMARY KEY";
            }
        }
        return column;
    }

    @NonNull
    private List<String> resolveJoinTableJoinColumns(AnnotationMetadata annotationMetadata, boolean associationOwner, PersistentEntity entity, NamingStrategy namingStrategy) {
        List<String> joinColumns = getJoinedColumns(annotationMetadata, associationOwner, "name");
        if (!joinColumns.isEmpty()) {
            return joinColumns;
        }
        List<String> columns = new ArrayList<>();
        traversePersistentProperties(entity.getIdentity(), (associations, property) -> {
            columns.add(namingStrategy.mappedJoinTableColumn(entity, associations, property));
        });
        return columns;
    }

    @NonNull
    private List<String> resolveJoinTableAssociatedColumns(AnnotationMetadata annotationMetadata, boolean associationOwner, PersistentEntity entity, NamingStrategy namingStrategy) {
        List<String> joinColumns = getJoinedColumns(annotationMetadata, associationOwner, "referencedColumnName");
        if (!joinColumns.isEmpty()) {
            return joinColumns;
        }
        PersistentProperty identity = entity.getIdentity();
        if (identity == null) {
            throw new MappingException("Cannot have a foreign key association without an ID on entity: " + entity.getName());
        }
        List<String> columns = new ArrayList<>();
        traversePersistentProperties(identity, (associations, property) -> {
            String columnName = namingStrategy.mappedName(associations, property);
            columns.add(columnName);
        });
        return columns;
    }

    @NonNull
    private List<String> getJoinedColumns(AnnotationMetadata annotationMetadata, boolean associationOwner, String columnType) {
        AnnotationValue<Annotation> joinTable = annotationMetadata.getAnnotation(ANN_JOIN_TABLE);
        if (joinTable != null) {
            return joinTable.getAnnotations(associationOwner ? "joinColumns" : "inverseJoinColumns")
                    .stream()
                    .map(ann -> ann.stringValue(columnType).orElse(null))
                    .filter(Objects::nonNull)
                    .collect(Collectors.toList());
        }
        return Collections.emptyList();
    }

    @NonNull
    private Collection<Association> getJoinTableAssociations(PersistentEntity persistentEntity) {
        return Stream.concat(Stream.of(persistentEntity.getIdentity()), persistentEntity.getPersistentProperties().stream())
                .flatMap(this::flatMapEmbedded)
                .filter(p -> {
                    if (p instanceof Association) {
                        Association a = (Association) p;
                        return isForeignKeyWithJoinTable(a);
                    }
                    return false;
                }).map(p -> (Association) p).collect(Collectors.toList());
    }

    @Override
    protected void selectAllColumns(QueryState queryState, StringBuilder queryBuffer) {
        PersistentEntity entity = queryState.getEntity();
        selectAllColumns(entity, queryState.getRootAlias(), queryBuffer);

        QueryModel queryModel = queryState.getQueryModel();

        Collection<JoinPath> allPaths = queryModel.getJoinPaths();
        selectAllColumnsFromJoinPaths(queryState, queryBuffer, allPaths, null);
    }

    @Internal
    @Override
    protected void selectAllColumnsFromJoinPaths(QueryState queryState,
                                                 StringBuilder queryBuffer,
                                                 Collection<JoinPath> allPaths,
                                                 @Nullable
                                                 Map<JoinPath, String> joinAliasOverride) {
        if (CollectionUtils.isNotEmpty(allPaths)) {

            Collection<JoinPath> joinPaths = allPaths.stream().filter(jp -> jp.getJoinType().isFetch()).collect(Collectors.toList());

            if (CollectionUtils.isNotEmpty(joinPaths)) {
                for (JoinPath joinPath : joinPaths) {
                    Association association = joinPath.getAssociation();
                    if (association instanceof Embedded) {
                        // joins on embedded don't make sense
                        continue;
                    }

                    PersistentEntity associatedEntity = association.getAssociatedEntity();
                    NamingStrategy namingStrategy = associatedEntity.getNamingStrategy();

                    String joinAlias = joinAliasOverride == null ? getAliasName(joinPath) : joinAliasOverride.get(joinPath);
                    Objects.requireNonNull(joinAlias);
                    String columnPrefixName = getPathOnlyAliasName(joinPath);

                    queryBuffer.append(COMMA);

                    boolean includeIdentity = false;
                    if (association.isForeignKey()) {
                        // in the case of a foreign key association the ID is not in the table
                        // so we need to retrieve it
                        includeIdentity = true;
                    }
                    traversePersistentProperties(associatedEntity, includeIdentity, true, (propertyAssociations, prop) -> {
                        String columnName;
                        if (computePropertyPaths()) {
                            columnName = namingStrategy.mappedName(propertyAssociations, prop);
                        } else {
                            columnName = asPath(propertyAssociations, prop);
                        }
                        String columnAlias = getColumnAlias(prop);

                        queryBuffer
                                .append(joinAlias)
                                .append(DOT)
                                .append(queryState.shouldEscape() ? quote(columnName) : columnName)
<<<<<<< HEAD
                                .append(AS_CLAUSE);
                        if (StringUtils.isNotEmpty(columnAlias)) {
                            queryBuffer.append(columnAlias);
                        } else {
                            queryBuffer.append(joinPathAlias).append(columnName);
                        }
                        queryBuffer.append(COMMA);
=======
                                .append(AS_CLAUSE)
                                .append(columnPrefixName)
                                .append(columnName)
                                .append(COMMA);
>>>>>>> 94597388
                    });
                    queryBuffer.setLength(queryBuffer.length() - 1);
                }
            }
        }
    }

    /**
     * Selects all columns for the given entity and alias.
     *
     * @param entity The entity
     * @param alias  The alias
     * @param sb     The builder to add the columns
     */
    @Override
    public void selectAllColumns(PersistentEntity entity, String alias, StringBuilder sb) {
        if (canUseWildcardForSelect(entity)) {
            selectAllColumns(sb, alias);
            return;
        }
        boolean escape = shouldEscape(entity);
        NamingStrategy namingStrategy = entity.getNamingStrategy();
        int length = sb.length();
        traversePersistentProperties(entity, (associations, property) -> {
            String transformed = getDataTransformerReadValue(alias, property).orElse(null);
            String columnAlias = getColumnAlias(property);
            boolean useAlias = StringUtils.isNotEmpty(columnAlias);
            if (transformed != null) {
                sb.append(transformed).append(AS_CLAUSE).append(useAlias ? columnAlias : property.getPersistedName());
            } else {
                String column = namingStrategy.mappedName(associations, property);
                column = escapeColumnIfNeeded(column, escape);
                sb.append(alias).append(DOT).append(column);
                if (useAlias) {
                    sb.append(AS_CLAUSE).append(columnAlias);
                }
            }
            sb.append(COMMA);
        });
        int newLength = sb.length();
        if (newLength == length) {
            selectAllColumns(sb, alias);
        } else {
            sb.setLength(newLength - 1);
        }
    }

    /**
     * Appends '*' symbol (meaning all columns selection) to the string builder representing query.
     * @param sb the string builder representing query
     * @param alias an alias, if not null will be apended with '.' before '*' symbol
     */
    private void selectAllColumns(StringBuilder sb, String alias) {
        if (alias != null) {
            sb.append(alias).append(DOT);
        }
        sb.append("*");
    }

    /**
     * Returns escaped (quoted) column if escape needed.
     *
     * @param column the column
     * @param escape an indicator telling whether column needs to be escaped (quoted)
     * @return escaped (quoted) column if instructed to do so, otherwise original column value
     */
    private String escapeColumnIfNeeded(String column, boolean escape) {
        if (escape) {
            return quote(column);
        }
        return column;
    }

    private boolean canUseWildcardForSelect(PersistentEntity entity) {
        return Stream.concat(Stream.of(entity.getIdentity()), entity.getPersistentProperties().stream())
                .flatMap(this::flatMapEmbedded)
                .noneMatch(pp -> {
                    if (pp instanceof Association) {
                        Association association = (Association) pp;
                        return !association.isForeignKey();
                    }
                    return true;
                });
    }

    private Stream<? extends PersistentProperty> flatMapEmbedded(PersistentProperty pp) {
        if (pp instanceof Embedded) {
            Embedded embedded = (Embedded) pp;
            PersistentEntity embeddedEntity = embedded.getAssociatedEntity();
            return embeddedEntity.getPersistentProperties()
                    .stream()
                    .flatMap(this::flatMapEmbedded);
        }
        return Stream.of(pp);
    }

    @Override
    public String resolveJoinType(Join.Type jt) {
        String joinType;
        switch (jt) {
            case LEFT:
            case LEFT_FETCH:
                joinType = " LEFT JOIN ";
                break;
            case RIGHT:
            case RIGHT_FETCH:
                joinType = " RIGHT JOIN ";
                break;
            case OUTER:
                joinType = " FULL OUTER JOIN ";
                break;
            default:
                joinType = " INNER JOIN ";
        }
        return joinType;
    }

    @NonNull
    @Override
    public QueryResult buildInsert(AnnotationMetadata repositoryMetadata, PersistentEntity entity) {
        boolean escape = shouldEscape(entity);
        final String unescapedTableName = getUnescapedTableName(entity);

        NamingStrategy namingStrategy = entity.getNamingStrategy();

        Collection<? extends PersistentProperty> persistentProperties = entity.getPersistentProperties();
        List<QueryParameterBinding> parameterBindings = new ArrayList<>();
        List<String> columns = new ArrayList<>();
        List<String> values = new ArrayList<>();

        for (PersistentProperty prop : persistentProperties) {
            if (!prop.isGenerated()) {
                traversePersistentProperties(prop, (associations, property) -> {
                    addWriteExpression(values, prop);

                    String key = String.valueOf(values.size());
                    String[] path = asStringPath(associations, property);
                    parameterBindings.add(new QueryParameterBinding() {
                        @Override
                        public String getKey() {
                            return key;
                        }

                        @Override
                        public DataType getDataType() {
                            return property.getDataType();
                        }

                        @Override
                        public String[] getPropertyPath() {
                            return path;
                        }
                    });

                    String columnName = namingStrategy.mappedName(associations, property);
                    if (escape) {
                        columnName = quote(columnName);
                    }
                    columns.add(columnName);
                });
            }
        }
        PersistentProperty version = entity.getVersion();
        if (version != null) {
            addWriteExpression(values, version);

            String key = String.valueOf(values.size());
            parameterBindings.add(new QueryParameterBinding() {
                @Override
                public String getKey() {
                    return key;
                }

                @Override
                public DataType getDataType() {
                    return version.getDataType();
                }

                @Override
                public String[] getPropertyPath() {
                    return new String[] { version.getName()};
                }
            });

            String columnName = namingStrategy.mappedName(Collections.emptyList(), version);
            if (escape) {
                columnName = quote(columnName);
            }
            columns.add(columnName);
        }

        PersistentProperty identity = entity.getIdentity();
        if (identity != null) {
            traversePersistentProperties(identity, (associations, property) -> {
                boolean isSequence = false;
                if (isNotForeign(associations)) {
                    Optional<AnnotationValue<GeneratedValue>> generated = property.findAnnotation(GeneratedValue.class);
                    if (generated.isPresent()) {
                        GeneratedValue.Type idGeneratorType = generated
                                .flatMap(av -> av.enumValue(GeneratedValue.Type.class))
                                .orElseGet(() -> selectAutoStrategy(property));
                        if (idGeneratorType == GeneratedValue.Type.SEQUENCE) {
                            isSequence = true;
                        } else if (dialect != Dialect.MYSQL || property.getDataType() != DataType.UUID) {
                            // Property skipped
                            return;
                        }
                    }
                }

                if (isSequence) {
                    values.add(getSequenceStatement(unescapedTableName, property));
                } else {
                    addWriteExpression(values, property);

                    String key = String.valueOf(values.size());
                    String[] path = asStringPath(associations, property);
                    parameterBindings.add(new QueryParameterBinding() {
                        @Override
                        public String getKey() {
                            return key;
                        }

                        @Override
                        public DataType getDataType() {
                            return property.getDataType();
                        }

                        @Override
                        public String[] getPropertyPath() {
                            return path;
                        }
                    });

                }

                String columnName = namingStrategy.mappedName(associations, property);
                if (escape) {
                    columnName = quote(columnName);
                }
                columns.add(columnName);
            });
        }

        String builder = INSERT_INTO + getTableName(entity) +
                " (" + String.join(",", columns) + CLOSE_BRACKET + " " +
                "VALUES (" + String.join(String.valueOf(COMMA), values) + CLOSE_BRACKET;
        return QueryResult.of(
                builder,
                Collections.emptyList(),
                parameterBindings,
                Collections.emptyMap()
        );
    }

    private String[] asStringPath(List<Association> associations, PersistentProperty property) {
        if (associations.isEmpty()) {
            return new String[]{property.getName()};
        }
        List<String> path = new ArrayList<>(associations.size() + 1);
        for (Association association : associations) {
            path.add(association.getName());
        }
        path.add(property.getName());
        return path.toArray(new String[0]);
    }

    private String getSequenceStatement(String unescapedTableName, PersistentProperty property) {
        final String sequenceName = resolveSequenceName(property, unescapedTableName);
        switch (dialect) {
            case ORACLE:
                return quote(sequenceName) + ".nextval";
            case POSTGRES:
                return "nextval('" + sequenceName + "')";
            case SQL_SERVER:
                return "NEXT VALUE FOR " + quote(sequenceName);
            default:
                throw new IllegalStateException("Cannot generate a sequence for dialect: " + dialect);
        }
    }

    private String resolveSequenceName(PersistentProperty identity, String unescapedTableName) {
        return identity.getAnnotationMetadata().stringValue(GeneratedValue.class, "ref")
                .map(n -> {
                    if (StringUtils.isEmpty(n)) {
                        return unescapedTableName + SEQ_SUFFIX;
                    } else {
                        return n;
                    }
                })
                .orElseGet(() -> unescapedTableName + SEQ_SUFFIX);
    }

    @NonNull
    @Override
    public QueryResult buildPagination(@NonNull Pageable pageable) {
        int size = pageable.getSize();
        if (size > 0) {
            StringBuilder builder = new StringBuilder(" ");
            long from = pageable.getOffset();
            switch (dialect) {
                case H2:
                case MYSQL:
                    if (from == 0) {
                        builder.append("LIMIT ").append(size);
                    } else {
                        builder.append("LIMIT ").append(from).append(',').append(size);
                    }
                    break;
                case POSTGRES:
                    builder.append("LIMIT ").append(size).append(" ");
                    if (from != 0) {
                        builder.append("OFFSET ").append(from);
                    }
                    break;

                case SQL_SERVER:
                    // SQL server requires OFFSET always
                    if (from == 0) {
                        builder.append("OFFSET ").append(0).append(" ROWS ");
                    }
                    // intentional fall through
                case ANSI:
                case ORACLE:
                default:
                    if (from != 0) {
                        builder.append("OFFSET ").append(from).append(" ROWS ");
                    }
                    builder.append("FETCH NEXT ").append(size).append(" ROWS ONLY ");
                    break;
            }
            return QueryResult.of(
                    builder.toString(),
                    Collections.emptyList(),
                    Collections.emptyList(),
                    Collections.emptyMap()
            );
        } else {
            return QueryResult.of(
                    "",
                    Collections.emptyList(),
                    Collections.emptyList(),
                    Collections.emptyMap()
            );
        }
    }

    @Override
    protected String getAliasName(PersistentEntity entity) {
        return entity.getAliasName();
    }

    @Override
    public String getTableName(PersistentEntity entity) {
        boolean escape = shouldEscape(entity);
        String tableName = entity.getPersistedName();
        String schema = entity.getAnnotationMetadata().stringValue(MappedEntity.class, SqlMembers.SCHEMA).orElse(null);
        if (StringUtils.isNotEmpty(schema)) {
            if (escape) {
                return quote(schema) + '.' + quote(tableName);
            } else {
                return schema + '.' + tableName;
            }
        } else {
            return escape ? quote(tableName) : tableName;
        }
    }

    /**
     * @param partsWriters The parts writers
     */
    @Override
    protected void concat(StringBuilder writer, Collection<Runnable> partsWriters) {
        if (dialect == Dialect.ORACLE) {
            for (Iterator<Runnable> iterator = partsWriters.iterator(); iterator.hasNext(); ) {
                iterator.next().run();
                if (iterator.hasNext()) {
                    writer.append(" || ");
                }
            }
        } else {
            super.concat(writer, partsWriters);
        }
    }

    private boolean addWriteExpression(List<String> values, PersistentProperty property) {
        DataType dt = property.getDataType();
        String transformer = getDataTransformerWriteValue(null, property).orElse(null);
        if (transformer != null) {
            return values.add(transformer);
        }
        if (dt == DataType.JSON) {
            switch (dialect) {
                case POSTGRES:
                    return values.add("to_json(" + formatParameter(values.size() + 1).getName() + "::json)");
                case H2:
                    return values.add(formatParameter(values.size() + 1).getName() + " FORMAT JSON");
                case MYSQL:
                    return values.add("CONVERT(" + formatParameter(values.size() + 1).getName() + " USING UTF8MB4)");
                default:
                    return values.add(formatParameter(values.size() + 1).getName());
            }
        }
        return values.add(formatParameter(values.size() + 1).getName());
    }

    @Override
    protected void appendUpdateSetParameter(StringBuilder sb, String alias, PersistentProperty prop, Runnable appendParameter) {
        String transformed = getDataTransformerWriteValue(alias, prop).orElse(null);
        if (transformed != null) {
            appendTransformed(sb, transformed, appendParameter);
            return;
        }
        if (prop.getDataType() == DataType.JSON) {
            switch (dialect) {
                case H2:
                    appendParameter.run();
                    sb.append(" FORMAT JSON");
                    break;
                case MYSQL:
                    sb.append("CONVERT(");
                    appendParameter.run();
                    sb.append(" USING UTF8MB4)");
                    break;
                case POSTGRES:
                    sb.append("to_json(");
                    appendParameter.run();
                    sb.append("::json)");
                    break;
                default:
                    super.appendUpdateSetParameter(sb, alias, prop, appendParameter);
            }
        } else {
            super.appendUpdateSetParameter(sb, alias, prop, appendParameter);
        }
    }

    @Override
    protected String[] buildJoin(
            final String alias,
            JoinPath joinPath,
            String joinType,
            StringBuilder target,
            Map<String, String> appliedJoinPaths,
            QueryState queryState) {
        Association[] associationPath = joinPath.getAssociationPath();
        String[] joinAliases;
        if (ArrayUtils.isEmpty(associationPath)) {
            throw new IllegalArgumentException("Invalid association path [" + joinPath.getPath() + "]");
        }

        List<Association> joinAssociationsPath = new ArrayList<>(associationPath.length);

        joinAliases = new String[associationPath.length];
        StringJoiner pathSoFar = new StringJoiner(".");
        String joinAlias = alias;
        for (int i = 0; i < associationPath.length; i++) {
            Association association = associationPath[i];
            pathSoFar.add(association.getName());
            if (association instanceof Embedded) {
                joinAssociationsPath.add(association);
                continue;
            }

            String currentPath = pathSoFar.toString();
            String existingAlias = appliedJoinPaths.get(currentPath);
            if (existingAlias != null) {
                joinAliases[i] = existingAlias;
                joinAlias = existingAlias;
            } else {
                PersistentEntity associatedEntity = association.getAssociatedEntity();
                int finalI = i;
                JoinPath joinPathToUse = queryState.getQueryModel().getJoinPath(currentPath)
                        .orElseGet(() ->
                                new JoinPath(
                                        currentPath,
                                        Arrays.copyOfRange(associationPath, 0, finalI + 1),
                                        joinPath.getJoinType(),
                                        joinPath.getAlias().orElse(null))
                        );
                joinAliases[i] = getAliasName(joinPathToUse);
                String currentJoinAlias = joinAliases[i];

                buildJoin(joinType, target, queryState,
                        joinAssociationsPath,
                        joinAlias,
                        association,
                        associatedEntity,
                        findOwner(joinAssociationsPath, association).orElseGet(queryState::getEntity),
                        currentJoinAlias);

                joinAlias = currentJoinAlias;
            }
            joinAssociationsPath.clear();
        }
        return joinAliases;
    }

    private void buildJoin(String joinType,
                           StringBuilder sb,
                           QueryState queryState,
                           List<Association> joinAssociationsPath,
                           String joinAlias,
                           Association association,
                           PersistentEntity associatedEntity,
                           PersistentEntity associationOwner,
                           String currentJoinAlias) {
        final boolean escape = shouldEscape(associationOwner);
        String mappedBy = association.getAnnotationMetadata().stringValue(Relation.class, "mappedBy").orElse(null);

        if (association.getKind() == Relation.Kind.MANY_TO_MANY || association.isForeignKey() && StringUtils.isEmpty(mappedBy)) {
            PersistentProperty identity = associatedEntity.getIdentity();
            if (identity == null) {
                throw new IllegalArgumentException("Associated entity [" + associatedEntity.getName() + "] defines no ID. Cannot join.");
            }
            final PersistentProperty associatedId = associationOwner.getIdentity();
            if (associatedId == null) {
                throw new MappingException("Cannot join on entity [" + associationOwner.getName() + "] that has no declared ID");
            }
            Optional<Association> inverseSide = association.getInverseSide().map(Function.identity());
            Association owningAssociation = inverseSide.orElse(association);
            boolean isAssociationOwner = !association.getInverseSide().isPresent();
            NamingStrategy namingStrategy = associationOwner.getNamingStrategy();
            AnnotationMetadata annotationMetadata = owningAssociation.getAnnotationMetadata();

            List<String> ownerJoinColumns = resolveJoinTableAssociatedColumns(annotationMetadata, isAssociationOwner, associationOwner, namingStrategy);
            List<String> ownerJoinTableColumns = resolveJoinTableJoinColumns(annotationMetadata, isAssociationOwner, associationOwner, namingStrategy);
            List<String> associationJoinColumns = resolveJoinTableAssociatedColumns(annotationMetadata, !isAssociationOwner, associatedEntity, namingStrategy);
            List<String> associationJoinTableColumns = resolveJoinTableJoinColumns(annotationMetadata, !isAssociationOwner, associatedEntity, namingStrategy);
            if (escape) {
                ownerJoinColumns = ownerJoinColumns.stream().map(this::quote).collect(Collectors.toList());
                ownerJoinTableColumns = ownerJoinTableColumns.stream().map(this::quote).collect(Collectors.toList());
                associationJoinColumns = associationJoinColumns.stream().map(this::quote).collect(Collectors.toList());
                associationJoinTableColumns = associationJoinTableColumns.stream().map(this::quote).collect(Collectors.toList());
            }

            String joinTableName = annotationMetadata
                    .stringValue(ANN_JOIN_TABLE, "name")
                    .orElseGet(() -> namingStrategy.mappedName(association));
            String joinTableAlias = annotationMetadata
                    .stringValue(ANN_JOIN_TABLE, "alias")
                    .orElseGet(() -> currentJoinAlias + joinTableName + "_");
            join(sb,
                    queryState.getQueryModel(),
                    joinType,
                    escape ? quote(joinTableName) : joinTableName,
                    joinTableAlias,
                    joinAlias,
                    ownerJoinColumns,
                    ownerJoinTableColumns
            );
            sb.append(SPACE);
            join(sb,
                    queryState.getQueryModel(),
                    joinType,
                    getTableName(associatedEntity),
                    currentJoinAlias,
                    joinTableAlias,
                    associationJoinTableColumns,
                    associationJoinColumns
            );
        } else {
            if (StringUtils.isNotEmpty(mappedBy)) {
                PersistentProperty ownerIdentity = associationOwner.getIdentity();
                if (ownerIdentity == null) {
                    throw new IllegalArgumentException("Associated entity [" + associationOwner + "] defines no ID. Cannot join.");
                }
                PersistentPropertyPath mappedByPropertyPath = associatedEntity.getPropertyPath(mappedBy);
                if (mappedByPropertyPath == null) {
                    throw new MappingException("Foreign key association with mappedBy references a property that doesn't exist [" + mappedBy + "] of entity: " + associatedEntity.getName());
                }
                join(sb,
                        joinType,
                        queryState,
                        associatedEntity,
                        associationOwner,
                        joinAlias,
                        currentJoinAlias,
                        joinAssociationsPath,
                        ownerIdentity,
                        mappedByPropertyPath.getAssociations(),
                        mappedByPropertyPath.getProperty());
            } else {
                PersistentProperty associatedProperty = association.getAssociatedEntity().getIdentity();
                if (associatedProperty == null) {
                    throw new IllegalArgumentException("Associated entity [" + association.getAssociatedEntity().getName() + "] defines no ID. Cannot join.");
                }
                join(sb,
                        joinType,
                        queryState,
                        associatedEntity,
                        associationOwner,
                        joinAlias,
                        currentJoinAlias,
                        joinAssociationsPath,
                        association,
                        Collections.emptyList(),
                        associatedProperty);
            }
        }
    }

    private void join(StringBuilder sb,
                      String joinType,
                      QueryState queryState,
                      PersistentEntity associatedEntity,
                      PersistentEntity associationOwner,
                      String leftTableAlias,
                      String rightTableAlias,
                      List<Association> leftPropertyAssociations,
                      PersistentProperty leftProperty,
                      List<Association> rightPropertyAssociations,
                      PersistentProperty rightProperty) {

        final boolean escape = shouldEscape(associationOwner);
        List<String> onLeftColumns = new ArrayList<>();
        List<String> onRightColumns = new ArrayList<>();

        Association association = null;
        if (leftProperty instanceof Association) {
            association = (Association) leftProperty;
        } else if (rightProperty instanceof Association) {
            association = (Association) rightProperty;
        }
        if (association != null) {
            Optional<Association> inverse = association.getInverseSide().map(Function.identity());
            Association owner = inverse.orElse(association);
            boolean isOwner = leftProperty == owner;
            AnnotationValue<Annotation> joinColumnsHolder = owner.getAnnotationMetadata().getAnnotation(ANN_JOIN_COLUMNS);
            if (joinColumnsHolder != null) {
                onLeftColumns.addAll(
                        joinColumnsHolder.getAnnotations("value")
                                .stream()
                                .map(ann -> ann.stringValue(isOwner ? "name" : "referencedColumnName").orElse(null))
                                .filter(Objects::nonNull)
                                .collect(Collectors.toList())
                );
                onRightColumns.addAll(
                        joinColumnsHolder.getAnnotations("value")
                                .stream()
                                .map(ann -> ann.stringValue(isOwner ? "referencedColumnName" : "name").orElse(null))
                                .filter(Objects::nonNull)
                                .collect(Collectors.toList())
                );
            }
        }
        if (onLeftColumns.isEmpty()) {
            traversePersistentProperties(leftProperty, (associations, p) -> {
                String column = leftProperty.getOwner().getNamingStrategy().mappedName(merge(leftPropertyAssociations, associations), p);
                onLeftColumns.add(column);
            });
            if (onLeftColumns.isEmpty()) {
                throw new MappingException("Cannot join on entity [" + leftProperty.getOwner().getName() + "] that has no declared ID");
            }
        }
        if (onRightColumns.isEmpty()) {
            traversePersistentProperties(rightProperty, (associations, p) -> {
                String column = rightProperty.getOwner().getNamingStrategy().mappedName(merge(rightPropertyAssociations, associations), p);
                onRightColumns.add(column);
            });
        }
        join(sb,
                queryState.getQueryModel(),
                joinType,
                getTableName(associatedEntity),
                rightTableAlias,
                leftTableAlias,
                escape ? onLeftColumns.stream().map(this::quote).collect(Collectors.toList()) : onLeftColumns,
                escape ? onRightColumns.stream().map(this::quote).collect(Collectors.toList()) : onRightColumns
        );
    }

    private Optional<PersistentEntity> findOwner(List<Association> associations, PersistentProperty property) {
        PersistentEntity owner = property.getOwner();
        if (!owner.isEmbeddable()) {
            return Optional.of(owner);
        }
        ListIterator<Association> listIterator = associations.listIterator(associations.size());
        while (listIterator.hasPrevious()) {
            Association association = listIterator.previous();
            if (!association.getOwner().isEmbeddable()) {
                return Optional.of(association.getOwner());
            }
        }
        return Optional.empty();
    }

    private void join(StringBuilder sb,
                      QueryModel queryModel,
                      String joinType,
                      String tableName,
                      String tableAlias,
                      String onTableName,
                      String onTableColumn,
                      String tableColumnName) {
        sb
                .append(joinType)
                .append(tableName)
                .append(SPACE)
                .append(tableAlias);
        appendForUpdate(QueryPosition.AFTER_TABLE_NAME, queryModel, sb);
        sb
                .append(" ON ")
                .append(onTableName)
                .append(DOT)
                .append(onTableColumn)
                .append('=')
                .append(tableAlias)
                .append(DOT)
                .append(tableColumnName);
    }

    private void join(StringBuilder builder,
                      QueryModel queryModel,
                      String joinType,
                      String tableName,
                      String tableAlias,
                      String onTableName,
                      List<String> onLeftColumns,
                      List<String> onRightColumns) {

        if (onLeftColumns.size() != onRightColumns.size()) {
            throw new IllegalStateException("Un-matching join columns size: " + onLeftColumns.size() + " != " + onRightColumns.size() + " " + onLeftColumns + ", " + onRightColumns);
        }

        builder
                .append(joinType)
                .append(tableName)
                .append(SPACE)
                .append(tableAlias);
        appendForUpdate(QueryPosition.AFTER_TABLE_NAME, queryModel, builder);
        builder.append(" ON ");
        for (int i = 0; i < onLeftColumns.size(); i++) {
            String leftColumn = onLeftColumns.get(i);
            String rightColumn = onRightColumns.get(i);
            builder.append(onTableName)
                    .append(DOT)
                    .append(leftColumn)
                    .append('=')
                    .append(tableAlias)
                    .append(DOT)
                    .append(rightColumn);
            if (i + 1 != onLeftColumns.size()) {
                builder.append(LOGICAL_AND);
            }
        }
    }

    private <T> List<T> merge(List<T> left, List<T> right) {
        if (left.isEmpty()) {
            return right;
        }
        if (right.isEmpty()) {
            return left;
        }
        List<T> associations = new ArrayList<>(left.size() + right.size());
        associations.addAll(left);
        associations.addAll(right);
        return associations;
    }

    /**
     * Quote a column name for the dialect.
     *
     * @param persistedName The persisted name.
     * @return The quoted name
     */
    @Override
    protected String quote(String persistedName) {
        switch (dialect) {
            case MYSQL:
            case H2:
                return '`' + persistedName + '`';
            case SQL_SERVER:
                return '[' + persistedName + ']';
            case ORACLE:
                // Oracle requires quoted identifiers to be in upper case
                return '"' + persistedName.toUpperCase(Locale.ENGLISH) + '"';
            default:
                return '"' + persistedName + '"';
        }
    }

    @Override
    public String getColumnName(PersistentProperty persistentProperty) {
        return persistentProperty.getPersistedName();
    }

    @Override
    protected void appendProjectionRowCount(StringBuilder queryString, String logicalName) {
        queryString.append(FUNCTION_COUNT)
                .append(OPEN_BRACKET)
                .append('*')
                .append(CLOSE_BRACKET);
    }

    @Override
    protected void appendForUpdate(QueryPosition queryPosition, QueryModel query, StringBuilder queryBuilder) {
        if (query.isForUpdate()) {
            boolean isSqlServer = Dialect.SQL_SERVER.equals(dialect);
            if (isSqlServer && queryPosition.equals(QueryPosition.AFTER_TABLE_NAME) ||
                    !isSqlServer && queryPosition.equals(QueryPosition.END_OF_QUERY)) {
                queryBuilder.append(isSqlServer ? SQL_SERVER_FOR_UPDATE_CLAUSE : STANDARD_FOR_UPDATE_CLAUSE);
            }
        }
    }

    @Override
    protected final boolean computePropertyPaths() {
        return true;
    }

    @Override
    protected boolean isAliasForBatch() {
        return false;
    }

    @Override
    public Placeholder formatParameter(int index) {
        DialectConfig dialectConfig = perDialectConfig.get(dialect);
        if (dialectConfig != null && dialectConfig.positionalFormatter != null) {
            return new Placeholder(
                    String.format(dialectConfig.positionalFormatter, index),
                    String.valueOf(index)
            );
        } else {
            return new Placeholder("?", String.valueOf(index));
        }
    }

    /**
     * Selects the default fallback strategy. For a generated value.
     *
     * @param property The Persistent property
     * @return The generated value
     */
    protected GeneratedValue.Type selectAutoStrategy(PersistentProperty property) {
        if (property.getDataType() == DataType.UUID) {
            return UUID;
        }
        if (dialect == Dialect.ORACLE) {
            return SEQUENCE;
        }
        return GeneratedValue.Type.AUTO;
    }

<<<<<<< HEAD
    private String addTypeToColumn(PersistentProperty prop, String column, boolean required) {
        if (prop instanceof Association) {
            throw new IllegalStateException("Association is not supported here");
        }
        AnnotationMetadata annotationMetadata = prop.getAnnotationMetadata();
        String definition = annotationMetadata.stringValue(MappedProperty.class, "definition").orElse(null);
        DataType dataType = prop.getDataType();
        if (definition != null) {
            return column + " " + definition;
        }
        OptionalInt precision = annotationMetadata.intValue("javax.persistence.Column", "precision");
        OptionalInt scale = annotationMetadata.intValue("javax.persistence.Column", "scale");

        switch (dataType) {
            case STRING:
                int stringLength = annotationMetadata.findAnnotation("javax.validation.constraints.Size$List")
                        .flatMap(v -> {
                            Optional value = v.getValue(AnnotationValue.class);
                            return (Optional<AnnotationValue<Annotation>>) value;
                        }).map(v -> v.intValue("max"))
                        .orElseGet(() -> annotationMetadata.intValue("javax.persistence.Column", "length"))
                        .orElse(255);

                column += " VARCHAR(" + stringLength + ")";
                if (required) {
                    column += " NOT NULL";
                }
                break;
            case UUID:
                if (dialect == Dialect.ORACLE || dialect == Dialect.MYSQL) {
                    column += " VARCHAR(36)";
                } else if (dialect == Dialect.SQL_SERVER) {
                    column += " UNIQUEIDENTIFIER";
                } else {
                    column += " UUID";
                }
                if (required) {
                    column += " NOT NULL";
                }
                break;
            case BOOLEAN:
                if (dialect == Dialect.ORACLE) {
                    column += " NUMBER(3)";
                } else if (dialect == Dialect.SQL_SERVER) {
                    column += " BIT NOT NULL";
                } else {
                    column += " BOOLEAN";
                    if (required) {
                        column += " NOT NULL";
                    }
                }
                break;
            case TIMESTAMP:
                if (dialect == Dialect.ORACLE) {
                    column += " TIMESTAMP";
                    if (required) {
                        column += " NOT NULL";
                    }
                } else if (dialect == Dialect.SQL_SERVER) {
                    // sql server timestamp is an internal type, use datetime instead
                    column += " DATETIME2";
                    if (required) {
                        column += " NOT NULL";
                    }
                } else if (dialect == Dialect.MYSQL) {
                    // mysql doesn't allow timestamp without default
                    column += " TIMESTAMP(6) DEFAULT NOW(6)";
                } else {
                    column += " TIMESTAMP";
                    if (required) {
                        column += " NOT NULL";
                    }
                }
                break;
            case TIME:
                if (dialect == Dialect.ORACLE) {
                    // OracleDB doesn't have a TIME type, so DATE is used
                    column += " DATE ";
                } else {
                    column += " TIME(6) ";
                }
                if (required) {
                    column += " NOT NULL ";
                }
                break;
            case DATE:
                column += " DATE";
                if (required) {
                    column += " NOT NULL";
                }
                break;
            case LONG:
                if (dialect == Dialect.ORACLE) {
                    column += " NUMBER(19)";
                } else {
                    column += " BIGINT";
                }
                if (required) {
                    column += " NOT NULL";
                }
                break;
            case CHARACTER:
                column += " CHAR(1)";
                if (required) {
                    column += " NOT NULL";
                }
                break;
            case INTEGER:
                if (precision.isPresent()) {
                    String numericName = dialect == Dialect.ORACLE ? "NUMBER" : "NUMERIC";
                    column += " " + numericName + "(" + precision.getAsInt() + ")";
                } else if (dialect == Dialect.ORACLE) {
                    column += " NUMBER(10)";
                } else if (dialect == Dialect.POSTGRES) {
                    column += " INTEGER";
                } else {
                    column += " INT";
                }
                if (required) {
                    column += " NOT NULL";
                }
                break;
            case BIGDECIMAL:
                if (precision.isPresent()) {
                    if (scale.isPresent()) {
                        String numericName = dialect == Dialect.ORACLE ? "NUMBER" : "NUMERIC";
                        column += " " + numericName + "(" + precision.getAsInt() + "," + scale.getAsInt() + ")";
                    } else {
                        column += " FLOAT(" + precision.getAsInt() + ")";
                    }
                } else if (dialect == Dialect.ORACLE) {
                    column += " FLOAT(126)";
                } else {
                    column += " DECIMAL";
                }
                if (required) {
                    column += " NOT NULL";
                }
                break;
            case FLOAT:
                if (precision.isPresent()) {
                    if (scale.isPresent()) {
                        String numericName = dialect == Dialect.ORACLE ? "NUMBER" : "NUMERIC";
                        column += " " + numericName + "(" + precision.getAsInt() + "," + scale.getAsInt() + ")";
                    } else {
                        column += " FLOAT(" + precision.getAsInt() + ")";
                    }
                } else if (dialect == Dialect.ORACLE || dialect == Dialect.SQL_SERVER) {
                    column += " FLOAT(53)";
                } else if (dialect == Dialect.POSTGRES) {
                    column += " REAL";
                } else {
                    column += " FLOAT";
                }
                if (required) {
                    column += " NOT NULL";
                }
                break;
            case BYTE_ARRAY:
                if (dialect == Dialect.POSTGRES) {
                    column += " BYTEA";
                } else if (dialect == Dialect.SQL_SERVER) {
                    column += " VARBINARY(MAX)";
                } else if (dialect == Dialect.ORACLE) {
                    column += " BLOB";
                } else {
                    column += " BLOB";
                }
                if (required) {
                    column += " NOT NULL";
                }
                break;
            case DOUBLE:
                if (precision.isPresent()) {
                    if (scale.isPresent()) {
                        String numericName = dialect == Dialect.ORACLE ? "NUMBER" : "NUMERIC";
                        column += " " + numericName + "(" + precision.getAsInt() + "," + scale.getAsInt() + ")";
                    } else {
                        column += " FLOAT(" + precision.getAsInt() + ")";
                    }
                } else if (dialect == Dialect.ORACLE) {
                    column += " FLOAT(23)";
                } else if (dialect == Dialect.MYSQL || dialect == Dialect.H2) {
                    column += " DOUBLE";
                } else {
                    column += " DOUBLE PRECISION";
                }
                if (required) {
                    column += " NOT NULL";
                }
                break;
            case SHORT:
            case BYTE:
                if (dialect == Dialect.ORACLE) {
                    column += " NUMBER(5)";
                } else if (dialect == Dialect.POSTGRES) {
                    column += " SMALLINT";
                } else {
                    column += " TINYINT";
                }
                if (required) {
                    column += " NOT NULL";
                }
                break;
            case JSON:
                switch (dialect) {
                    case POSTGRES:
                        column += " JSONB";
                        break;
                    case SQL_SERVER:
                        column += " NVARCHAR(MAX)";
                        break;
                    case ORACLE:
                        column += " CLOB";
                        break;
                    default:
                        column += " JSON";
                        break;
                }
                if (required) {
                    column += " NOT NULL";
                }
                break;
            case STRING_ARRAY:
            case CHARACTER_ARRAY:
                if (dialect == Dialect.H2) {
                    column += " ARRAY";
                } else {
                    column += " VARCHAR(255) ARRAY";
                }
                if (required) {
                    column += " NOT NULL";
                }
                break;
            case SHORT_ARRAY:
                if (dialect == Dialect.H2) {
                    column += " ARRAY";
                } else if (dialect == Dialect.POSTGRES) {
                    column += " SMALLINT ARRAY";
                } else {
                    column += " TINYINT ARRAY";
                }
                if (required) {
                    column += " NOT NULL";
                }
                break;
            case INTEGER_ARRAY:
                if (dialect == Dialect.H2) {
                    column += " ARRAY";
                } else if (dialect == Dialect.POSTGRES) {
                    column += " INTEGER ARRAY";
                } else {
                    column += " INT ARRAY";
                }
                if (required) {
                    column += " NOT NULL";
                }
                break;
            case LONG_ARRAY:
                if (dialect == Dialect.H2) {
                    column += " ARRAY";
                } else {
                    column += " BIGINT ARRAY";
                }
                if (required) {
                    column += " NOT NULL";
                }
                break;
            case FLOAT_ARRAY:
                if (dialect == Dialect.H2) {
                    column += " ARRAY";
                } else if (dialect == Dialect.POSTGRES) {
                    column += " REAL ARRAY";
                } else {
                    column += " FLOAT ARRAY";
                }
                if (required) {
                    column += " NOT NULL";
                }
                break;
            case DOUBLE_ARRAY:
                if (dialect == Dialect.H2) {
                    column += " ARRAY";
                } else if (dialect == Dialect.POSTGRES) {
                    column += " DOUBLE PRECISION ARRAY";
                } else {
                    column += " DOUBLE ARRAY";
                }
                if (required) {
                    column += " NOT NULL";
                }
                break;
            case BOOLEAN_ARRAY:
                if (dialect == Dialect.H2) {
                    column += " ARRAY";
                } else {
                    column += " BOOLEAN ARRAY";
                }
                if (required) {
                    column += " NOT NULL";
                }
                break;
            default:
                if (prop.isEnum()) {
                    column += " VARCHAR(255)";
                    if (required) {
                        column += " NOT NULL";
                    }
                    break;
                } else if (prop.isAssignable(Clob.class)) {
                    if (dialect == Dialect.POSTGRES) {
                        column += " TEXT";
                    } else {
                        column += " CLOB";
                    }
                    if (required) {
                        column += " NOT NULL";
                    }
                    break;
                } else if (prop.isAssignable(Blob.class)) {
                    if (dialect == Dialect.POSTGRES) {
                        column += " BYTEA";
                    } else {
                        column += " BLOB";
                    }
                    if (required) {
                        column += " NOT NULL";
                    }
                    break;
                } else {
                    throw new MappingException("Unable to create table column for property [" + prop.getName() + "] of entity [" + prop.getOwner().getName() + "] with unknown data type: " + dataType);
                }
        }
        return column;
    }

=======
>>>>>>> 94597388
    @Override
    public boolean supportsForUpdate() {
        return true;
    }

    @Override
    public Dialect dialect() {
        return dialect;
    }

    @Override
    public String positionalParameterFormat() {
        DialectConfig dialectConfig = perDialectConfig.get(dialect);
        if (dialectConfig != null && dialectConfig.positionalFormatter != null) {
            return dialectConfig.positionalFormatter;
        }
        return DEFAULT_POSITIONAL_PARAMETER_MARKER;
    }

    /**
     * @return The regex pattern for positional parameters.
     */
    public Pattern positionalParameterPattern() {
        if (this.positionalParameterPattern == null) {
            String positionalParameterFormat = positionalParameterFormat();
            boolean messageFormat = positionalParameterFormat.endsWith("%s");
            if (messageFormat) {
                String pattern = positionalParameterFormat.substring(0, positionalParameterFormat.length() - 2);
                pattern = java.util.regex.Pattern.quote(pattern) + "\\d";
                this.positionalParameterPattern = Pattern.compile(pattern);
            } else {
                this.positionalParameterPattern = Pattern.compile(Pattern.quote(positionalParameterFormat));
            }
        }
        return this.positionalParameterPattern;
    }

    @Override
    public boolean escapeQueries() {
        DialectConfig dialectConfig = perDialectConfig.get(dialect);
        if (dialectConfig != null && dialectConfig.escapeQueries != null) {
            return dialectConfig.escapeQueries;
        }
        return true;
    }

    @Override
    public Class<? extends Annotation> annotationType() {
        return SqlQueryConfiguration.DialectConfiguration.class;
    }

    private static class DialectConfig {
        Boolean escapeQueries;
        String positionalFormatter;
    }

    private static class IndexConfiguration {
        AnnotationValue<?> index;
        String tableName;

        public IndexConfiguration(AnnotationValue<?> index, String tableName) {
            this.index = index;
            this.tableName = tableName;
        }
    }

}<|MERGE_RESOLUTION|>--- conflicted
+++ resolved
@@ -799,20 +799,13 @@
                                 .append(joinAlias)
                                 .append(DOT)
                                 .append(queryState.shouldEscape() ? quote(columnName) : columnName)
-<<<<<<< HEAD
                                 .append(AS_CLAUSE);
                         if (StringUtils.isNotEmpty(columnAlias)) {
                             queryBuffer.append(columnAlias);
                         } else {
-                            queryBuffer.append(joinPathAlias).append(columnName);
+                            queryBuffer.append(joinPathAlias).append(columnPrefixName).append(columnName);
                         }
                         queryBuffer.append(COMMA);
-=======
-                                .append(AS_CLAUSE)
-                                .append(columnPrefixName)
-                                .append(columnName)
-                                .append(COMMA);
->>>>>>> 94597388
                     });
                     queryBuffer.setLength(queryBuffer.length() - 1);
                 }
@@ -1659,7 +1652,6 @@
         return GeneratedValue.Type.AUTO;
     }
 
-<<<<<<< HEAD
     private String addTypeToColumn(PersistentProperty prop, String column, boolean required) {
         if (prop instanceof Association) {
             throw new IllegalStateException("Association is not supported here");
@@ -1996,8 +1988,6 @@
         return column;
     }
 
-=======
->>>>>>> 94597388
     @Override
     public boolean supportsForUpdate() {
         return true;
