--- conflicted
+++ resolved
@@ -71,10 +71,11 @@
     }
 
     @Override
-<<<<<<< HEAD
     public ExpressionType<E> getExpressionType() {
         return SourcePersistentPropertyPath.super.getExpressionType();
-=======
+    }
+
+    @Override
     public Predicate in(Object... values) {
         return in(Arrays.asList(Objects.requireNonNull(values)));
     }
@@ -93,7 +94,6 @@
     @Override
     public Predicate in(Expression<Collection<?>> values) {
         return new PersistentPropertyInPredicate<>(this, List.of(Objects.requireNonNull(values)), criteriaBuilder);
->>>>>>> 7c1b660f
     }
 
     @Override
