/*
 * Copyright 2017-2020 original authors
 *
 * Licensed under the Apache License, Version 2.0 (the "License");
 * you may not use this file except in compliance with the License.
 * You may obtain a copy of the License at
 *
 * https://www.apache.org/licenses/LICENSE-2.0
 *
 * Unless required by applicable law or agreed to in writing, software
 * distributed under the License is distributed on an "AS IS" BASIS,
 * WITHOUT WARRANTIES OR CONDITIONS OF ANY KIND, either express or implied.
 * See the License for the specific language governing permissions and
 * limitations under the License.
 */
package io.micronaut.data.processor.sql

import io.micronaut.core.annotation.AnnotationMetadata
import io.micronaut.data.annotation.Join
import io.micronaut.data.intercept.annotation.DataMethod
import io.micronaut.data.model.DataType
import io.micronaut.data.model.Pageable
import io.micronaut.data.model.PersistentEntity
import io.micronaut.data.model.entities.Invoice
import io.micronaut.data.model.query.QueryModel
import io.micronaut.data.model.query.builder.sql.Dialect
import io.micronaut.data.model.query.builder.sql.SqlQueryBuilder
import io.micronaut.data.processor.entity.ActivityPeriodEntity
import io.micronaut.data.processor.visitors.AbstractDataSpec
import io.micronaut.data.tck.entities.Author
import io.micronaut.data.tck.entities.Restaurant
import io.micronaut.data.tck.jdbc.entities.EmployeeGroup
import spock.lang.Issue
import spock.lang.PendingFeature
import spock.lang.Unroll

import static io.micronaut.data.processor.visitors.TestUtils.anyParameterExpandable
import static io.micronaut.data.processor.visitors.TestUtils.getCountQuery
import static io.micronaut.data.processor.visitors.TestUtils.getDataTypes
import static io.micronaut.data.processor.visitors.TestUtils.getJoins
import static io.micronaut.data.processor.visitors.TestUtils.getParameterBindingIndexes
import static io.micronaut.data.processor.visitors.TestUtils.getParameterBindingPaths
import static io.micronaut.data.processor.visitors.TestUtils.getParameterExpressions
import static io.micronaut.data.processor.visitors.TestUtils.getParameterPropertyPaths
import static io.micronaut.data.processor.visitors.TestUtils.getQuery
import static io.micronaut.data.processor.visitors.TestUtils.getRawQuery
import static io.micronaut.data.processor.visitors.TestUtils.getResultDataType
import static io.micronaut.data.processor.visitors.TestUtils.isExpandableQuery

class BuildQuerySpec extends AbstractDataSpec {

    void "test to-many join on repository type that inherits from CrudRepository"() {
        given:
        def repository = buildRepository('test.MyInterface', """
import io.micronaut.data.jdbc.annotation.JdbcRepository;
import io.micronaut.data.model.query.builder.sql.Dialect;
import io.micronaut.data.tck.entities.*;

@JdbcRepository(dialect= Dialect.MYSQL)
@Join("books")
interface MyInterface extends CrudRepository<Author, Long> {
}
"""
        )

        expect:"The repository to compile"
        repository != null
    }

    void "test POSTGRES quoted syntax"() {
        given:
            def repository = buildRepository('test.MyInterface2', """
import io.micronaut.data.jdbc.annotation.JdbcRepository;
import io.micronaut.data.model.query.builder.sql.Dialect;
import io.micronaut.data.tck.entities.CustomBook;

@JdbcRepository(dialect= Dialect.POSTGRES)
@io.micronaut.context.annotation.Executable
interface MyInterface2 extends CrudRepository<CustomBook, Long> {
}
"""
            )

        when:
            String query = getQuery(repository.getRequiredMethod("findById", Long))

        then:
            query == 'SELECT custom_book_."id",custom_book_."title" FROM "CustomBooK" custom_book_ WHERE (custom_book_."id" = ?)'
    }

    void "test POSTGRES custom query"() {
        given:
            def repository = buildRepository('test.MyInterface2', """
import io.micronaut.data.jdbc.annotation.JdbcRepository;
import io.micronaut.data.model.query.builder.sql.Dialect;
import io.micronaut.data.tck.entities.CustomBook;

@JdbcRepository(dialect= Dialect.POSTGRES)
@io.micronaut.context.annotation.Executable
interface MyInterface2 extends CrudRepository<CustomBook, Long> {

    @Query("SELECT * FROM arrays_entity WHERE stringArray::varchar[] && ARRAY[:nickNames]")
    Optional<CustomBook> somethingWithCast(String[] nickNames);

}
"""
            )

            def method = repository.getRequiredMethod("somethingWithCast", String[])
        when:
            String query = getQuery(method)
            String rawQuery = getRawQuery(method)

        then:
            query == 'SELECT * FROM arrays_entity WHERE stringArray::varchar[] && ARRAY[:nickNames]'
            rawQuery == 'SELECT * FROM arrays_entity WHERE stringArray::varchar[] && ARRAY[?]'
            getResultDataType(method) == DataType.ENTITY
    }

    void "test POSTGRES custom query - expression"() {
        given:
            def repository = buildRepository('test.MyInterface2', """
import io.micronaut.data.annotation.ParameterExpression;
import io.micronaut.data.jdbc.annotation.JdbcRepository;
import io.micronaut.data.model.query.builder.sql.Dialect;
import io.micronaut.data.tck.entities.CustomBook;

@JdbcRepository(dialect= Dialect.POSTGRES)
@io.micronaut.context.annotation.Executable
interface MyInterface2 extends CrudRepository<CustomBook, Long> {

    @Query("SELECT * FROM arrays_entity WHERE stringArray::varchar[] && ARRAY[:nickNames]")
    @ParameterExpression(name = "nickNames", expression = "#{this.getNicknames()}")
    Optional<CustomBook> somethingWithCast();

    default String[] getNicknames() {
        return new String[]{"Abc"};
    }

}
"""
            )

            def method = repository.getRequiredMethod("somethingWithCast")
        when:
            String query = getQuery(method)
            String rawQuery = getRawQuery(method)

        then:
            query == 'SELECT * FROM arrays_entity WHERE stringArray::varchar[] && ARRAY[:nickNames]'
            rawQuery == 'SELECT * FROM arrays_entity WHERE stringArray::varchar[] && ARRAY[?]'
            getResultDataType(method) == DataType.ENTITY
            getParameterExpressions(method) == [true] as Boolean[]
    }

    void "test invalid expression"() {
        when:
            buildRepository('test.MyInterface2', """
import io.micronaut.data.annotation.ParameterExpression;
import io.micronaut.data.jdbc.annotation.JdbcRepository;
import io.micronaut.data.model.query.builder.sql.Dialect;
import io.micronaut.data.tck.entities.CustomBook;

@JdbcRepository(dialect= Dialect.POSTGRES)
@io.micronaut.context.annotation.Executable
interface MyInterface2 extends CrudRepository<CustomBook, Long> {

    @Query("SELECT * FROM arrays_entity WHERE stringArray::varchar[] && ARRAY[:nickNames]")
    @ParameterExpression(name = "nickNames", expression = "this.getNicknames()")
    Optional<CustomBook> somethingWithCast();

    default String[] getNicknames() {
        return new String[]{"Abc"};
    }

}
"""
            )
        then:
            def e = thrown(Exception)
            e.message.contains "Unable to implement Repository method: MyInterface2.somethingWithCast(). Expected an expression '#{...}' found a string!"
    }

    @PendingFeature
    void "test POSTGRES custom query - expression class"() {
        given:
            def repository = buildRepository('test.MyInterface2', """
import io.micronaut.data.annotation.ParameterExpression;
import io.micronaut.data.jdbc.annotation.JdbcRepository;
import io.micronaut.data.model.query.builder.sql.Dialect;
import io.micronaut.data.tck.entities.CustomBook;

@ParameterExpression(name = "nickNames", expression = "#{this.getNicknames()}")
@JdbcRepository(dialect= Dialect.POSTGRES)
@io.micronaut.context.annotation.Executable
interface MyInterface2 extends CrudRepository<CustomBook, Long> {

    @Query("SELECT * FROM arrays_entity WHERE stringArray::varchar[] && ARRAY[:nickNames]")
    Optional<CustomBook> somethingWithCast();

    default String[] getNicknames() {
        return new String[]{"Abc"};
    }

}
"""
            )

            def method = repository.getRequiredMethod("somethingWithCast")
        when:
            String query = getQuery(method)
            String rawQuery = getRawQuery(method)

        then:
            query == 'SELECT * FROM arrays_entity WHERE stringArray::varchar[] && ARRAY[:nickNames]'
            rawQuery == 'SELECT * FROM arrays_entity WHERE stringArray::varchar[] && ARRAY[?]'
            getResultDataType(method) == DataType.ENTITY
            getParameterExpressions(method) == [true] as Boolean[]
    }

    void "test join on repository type that inherits from CrudRepository"() {
        given:
        def repository = buildRepository('test.MyInterface', """
import io.micronaut.data.annotation.Id;
import io.micronaut.data.annotation.Join;
import io.micronaut.data.jdbc.annotation.JdbcRepository;
import io.micronaut.data.model.query.builder.sql.Dialect;
import io.micronaut.data.processor.sql.AliasAuthor;
import io.micronaut.data.processor.sql.AliasBook;

@JdbcRepository(dialect= Dialect.MYSQL)
@Join("author")
@io.micronaut.context.annotation.Executable
interface MyInterface extends CrudRepository<AliasBook, Long> {

    AliasAuthor findAuthorById(@Id Long id);

    @Join("author")
    AliasBook findAliasBookById(@Id Long id);

    @Join("coAuthor")
    AliasBook findOneById(@Id Long id);

    @Join("coAuthor")
    @Join("coAuthor.otherBooks")
    AliasBook findOne(Long id);

    @Join("author.otherBooks")
    AliasBook findAliasBook(Long id);
}
"""
        )

        String query = getQuery(repository.getRequiredMethod(method, Long))

        expect:
        query == sql

        where:
        method                  | sql
        'findAuthorById'        | 'SELECT au.`id`,au.`name`,au.`nick_name` FROM `alias_book` alias_book_ INNER JOIN `alias_author` au ON alias_book_.`author_id`=au.`id` WHERE (alias_book_.`id` = ?)'
        'findAliasBookById'     | 'SELECT alias_book_.`id`,alias_book_.`title`,alias_book_.`total_pages`,alias_book_.`last_updated`,alias_book_.`author_id`,alias_book_.`co_author_id`,au.`name` AS auname,au.`nick_name` AS aunick_name FROM `alias_book` alias_book_ INNER JOIN `alias_author` au ON alias_book_.`author_id`=au.`id` WHERE (alias_book_.`id` = ?)'
        'findOneById'           | 'SELECT alias_book_.`id`,alias_book_.`title`,alias_book_.`total_pages`,alias_book_.`last_updated`,alias_book_.`author_id`,alias_book_.`co_author_id`,alias_book_co_author_.`name` AS co_author_name,alias_book_co_author_.`nick_name` AS co_author_nick_name,au.`name` AS auname,au.`nick_name` AS aunick_name FROM `alias_book` alias_book_ INNER JOIN `alias_author` au ON alias_book_.`author_id`=au.`id` INNER JOIN `alias_author` alias_book_co_author_ ON alias_book_.`co_author_id`=alias_book_co_author_.`id` WHERE (alias_book_.`id` = ?)'
        'findOne'               | 'SELECT alias_book_.`id`,alias_book_.`title`,alias_book_.`total_pages`,alias_book_.`last_updated`,alias_book_.`author_id`,alias_book_.`co_author_id`,alias_book_co_author_.`name` AS co_author_name,alias_book_co_author_.`nick_name` AS co_author_nick_name,au.`name` AS auname,au.`nick_name` AS aunick_name,alias_book_co_author_ob.`id` AS co_author_obid,alias_book_co_author_ob.`title` AS co_author_obtitle,alias_book_co_author_ob.`total_pages` AS co_author_obtotal_pages,alias_book_co_author_ob.`last_updated` AS co_author_oblast_updated,alias_book_co_author_ob.`author_id` AS co_author_obauthor_id,alias_book_co_author_ob.`co_author_id` AS co_author_obco_author_id FROM `alias_book` alias_book_ INNER JOIN `alias_author` au ON alias_book_.`author_id`=au.`id` INNER JOIN `alias_author` alias_book_co_author_ ON alias_book_.`co_author_id`=alias_book_co_author_.`id` INNER JOIN `alias_book` alias_book_co_author_ob ON alias_book_co_author_.`id`=alias_book_co_author_ob.`author_id` WHERE (alias_book_.`id` = ?)'
        'findAliasBook'         | 'SELECT alias_book_.`id`,alias_book_.`title`,alias_book_.`total_pages`,alias_book_.`last_updated`,alias_book_.`author_id`,alias_book_.`co_author_id`,au_ob.`id` AS au_obid,au_ob.`title` AS au_obtitle,au_ob.`total_pages` AS au_obtotal_pages,au_ob.`last_updated` AS au_oblast_updated,au_ob.`author_id` AS au_obauthor_id,au_ob.`co_author_id` AS au_obco_author_id,au.`name` AS auname,au.`nick_name` AS aunick_name FROM `alias_book` alias_book_ INNER JOIN `alias_author` au ON alias_book_.`author_id`=au.`id` INNER JOIN `alias_book` au_ob ON au.`id`=au_ob.`author_id` WHERE (alias_book_.`id` = ?)'
    }

      void "test to-one join on repository type that inherits from CrudRepository"() {
        given:
        def repository = buildRepository('test.MyInterface', """
import io.micronaut.data.jdbc.annotation.JdbcRepository;
import io.micronaut.data.model.query.builder.sql.Dialect;
import io.micronaut.data.tck.entities.Book;
import io.micronaut.data.tck.entities.Author;

@JdbcRepository(dialect= Dialect.MYSQL)
@Join("author")
@io.micronaut.context.annotation.Executable
interface MyInterface extends CrudRepository<Book, Long> {

    Author findAuthorById(@Id Long id);

    Book findByTitleOrAuthorAndId(String title, Author author, Long id);
}
"""
        )

        when:
        String query1 = getQuery(repository.getRequiredMethod("findAuthorById", Long))
        String query2 = getQuery(repository.getRequiredMethod("findByTitleOrAuthorAndId", String, Author, Long))

        then:
        query1 == 'SELECT book_author_.`id`,book_author_.`name`,book_author_.`nick_name` FROM `book` book_ INNER JOIN `author` book_author_ ON book_.`author_id`=book_author_.`id` WHERE (book_.`id` = ?)'
        query2.endsWith('WHERE ((book_.`title` = ? OR book_.`author_id` = ?) AND book_.`id` = ?)')
    }

    void "test join query on collection with custom ID name"() {
        given:
        def repository = buildRepository('test.MealRepository', """
import io.micronaut.data.jdbc.annotation.JdbcRepository;
import io.micronaut.data.model.query.builder.sql.Dialect;
import io.micronaut.data.tck.entities.Meal;
import java.util.UUID;

@JdbcRepository(dialect= Dialect.MYSQL)
@io.micronaut.context.annotation.Executable
interface MealRepository extends CrudRepository<Meal, Long> {
    @Join("foods")
    Meal searchById(Long id);
}
""")

        def query = getQuery(repository.getRequiredMethod("searchById", Long))

        expect:"The query contains the correct join"
        query.contains('INNER JOIN `food` meal_foods_ ON meal_.`mid`=meal_foods_.`fk_meal_id` AND meal_foods_.fresh = \'Y\' WHERE (meal_.`mid` = ? AND (meal_.actual = \'Y\'))')

    }

    void "test join query with custom foreign key"() {
        given:
        def repository = buildRepository('test.FoodRepository', """
import io.micronaut.data.jdbc.annotation.JdbcRepository;
import io.micronaut.data.model.query.builder.sql.Dialect;
import io.micronaut.data.repository.GenericRepository;
import io.micronaut.data.tck.entities.Food;
import java.util.Optional;
import java.util.UUID;

@Repository(value = "secondary")
@JdbcRepository(dialect= Dialect.MYSQL)
@io.micronaut.context.annotation.Executable
interface FoodRepository extends GenericRepository<Food, UUID> {

    @Join("meal")
    Optional<Food> queryById(UUID uuid);

    // Without join to meal
    Optional<Food> findById(UUID uuid);
}
""")

        def query = getQuery(repository.getRequiredMethod("queryById", UUID))
        def queryFind = getQuery(repository.getRequiredMethod("findById", UUID))

        expect:
        query == 'SELECT food_.`fid`,food_.`key`,food_.`carbohydrates`,food_.`portion_grams`,food_.`created_on`,food_.`updated_on`,food_.`fk_meal_id`,food_.`fk_alt_meal`,food_.`loooooooooooooooooooooooooooooooooooooooooooooooooooooooong_name` AS ln,food_.`fresh`,food_meal_.`current_blood_glucose` AS meal_current_blood_glucose,food_meal_.`created_on` AS meal_created_on,food_meal_.`updated_on` AS meal_updated_on,food_meal_.`actual` AS meal_actual FROM `food` food_ INNER JOIN `meal` food_meal_ ON food_.`fk_meal_id`=food_meal_.`mid` AND food_meal_.actual = \'Y\' WHERE (food_.`fid` = ? AND (food_.fresh = \'Y\'))'
        queryFind == 'SELECT food_.`fid`,food_.`key`,food_.`carbohydrates`,food_.`portion_grams`,food_.`created_on`,food_.`updated_on`,food_.`fk_meal_id`,food_.`fk_alt_meal`,food_.`loooooooooooooooooooooooooooooooooooooooooooooooooooooooong_name` AS ln,food_.`fresh` FROM `food` food_ WHERE (food_.`fid` = ? AND (food_.fresh = \'Y\'))'

    }

    void "test query with an entity with custom id and id field"() {
        given:
        def repository = buildRepository('test.CustomIdEntityRepository', """
import io.micronaut.data.jdbc.annotation.JdbcRepository;
import io.micronaut.data.model.query.builder.sql.Dialect;
import io.micronaut.data.tck.entities.CustomIdEntity;
import java.util.Optional;
import java.util.UUID;

@JdbcRepository(dialect= Dialect.MYSQL)
@io.micronaut.context.annotation.Executable
interface CustomIdEntityRepository extends CrudRepository<CustomIdEntity, Long> {

    Optional<CustomIdEntity> findByCustomId(Long customId);

    boolean existsByCustomId(Long customId);

    void deleteByCustomId(Long customId);
}
""")
        when:
        def q = getQuery(repository.getRequiredMethod(method, Long))

        then:
        q == query

        where:
        method             | query
        "existsByCustomId" | 'SELECT TRUE FROM `custom_id_entity` custom_id_entity_ WHERE (custom_id_entity_.`custom_id` = ?)'
        "deleteByCustomId" | 'DELETE  FROM `custom_id_entity`  WHERE (`custom_id` = ?)'
        "findByCustomId"   | 'SELECT custom_id_entity_.`custom_id`,custom_id_entity_.`id`,custom_id_entity_.`name` FROM `custom_id_entity` custom_id_entity_ WHERE (custom_id_entity_.`custom_id` = ?)'
        "existsById"       | 'SELECT TRUE FROM `custom_id_entity` custom_id_entity_ WHERE (custom_id_entity_.`custom_id` = ?)'
        "findById"         | 'SELECT custom_id_entity_.`custom_id`,custom_id_entity_.`id`,custom_id_entity_.`name` FROM `custom_id_entity` custom_id_entity_ WHERE (custom_id_entity_.`custom_id` = ?)'

    }

    @Unroll
    void "test build query with datasource set"() {
        given:
        def repository = buildRepository('test.MovieRepository', """
import io.micronaut.data.jdbc.annotation.JdbcRepository;
import io.micronaut.data.model.query.builder.sql.Dialect;

@Repository(value = "secondary")
@JdbcRepository(dialect= Dialect.MYSQL)
@io.micronaut.context.annotation.Executable
interface MovieRepository extends CrudRepository<Movie, Integer> {
    Optional<Movie> findByTitle(String title);
    Optional<String> findTheLongNameById(int id);
    Optional<Movie> findByTheLongName(String theLongName);
}

${entity('Movie', [title: String, theLongName: String])}
""")
        def method = repository.getRequiredMethod(methodName, arguments)

        expect:
        getQuery(method) == query

        where:
        methodName               | arguments              | query
        'findByTitle'            |String.class            |'SELECT movie_.`id`,movie_.`title`,movie_.`the_long_name` FROM `movie` movie_ WHERE (movie_.`title` = ?)'
        'findTheLongNameById'    |int.class               |'SELECT movie_.`the_long_name` FROM `movie` movie_ WHERE (movie_.`id` = ?)'
        'findByTheLongName'      |String.class            |'SELECT movie_.`id`,movie_.`title`,movie_.`the_long_name` FROM `movie` movie_ WHERE (movie_.`the_long_name` = ?)'
    }

    void "test build DTO projection with pageable"() {
        given:
        def repository = buildRepository('test.MovieRepository', """
import io.micronaut.data.jdbc.annotation.JdbcRepository;
import io.micronaut.data.model.query.builder.sql.Dialect;

@Repository(value = "secondary")
@JdbcRepository(dialect= Dialect.MYSQL)
@io.micronaut.context.annotation.Executable
interface MovieRepository extends CrudRepository<Movie, Integer> {
    Page<MovieTitle> queryAll(Pageable pageable);
}

${entity('Movie', [title: String])}
${dto('MovieTitle', [title: String])}

""")
        def method = repository.getRequiredMethod("queryAll", Pageable)
        def query = getQuery(method)


        expect:
        method.isTrue(DataMethod, DataMethod.META_MEMBER_DTO)
        query == 'SELECT movie_.`title` FROM `movie` movie_'

    }

    @Issue('#375')
    void "test in query with property that starts with in"() {
        given:
        def repository = buildRepository('test.SomeEntityRepository', """
@Repository
interface SomeEntityRepository extends CrudRepository<SomeEntity, Long> {
    List<SomeEntity> findByInternetNumberInList(List<Long> internetNumbers);
}

${entity('SomeEntity', [internetNumber: Long])}
""")

        expect:
        repository != null
    }

    void "test multiple join query"() {
        given:
            def repository = buildRepository('test.MealRepository', """
import io.micronaut.data.jdbc.annotation.JdbcRepository;
import io.micronaut.data.model.query.builder.sql.Dialect;
import io.micronaut.data.tck.entities.Meal;
import java.util.UUID;

@JdbcRepository(dialect= Dialect.MYSQL)
@io.micronaut.context.annotation.Executable
interface MealRepository extends CrudRepository<Meal, Long> {
    int countDistinctByFoodsAlternativeMealCurrentBloodGlucoseInList(List<Integer> list);
}
""")

        when:
            def countMethod = repository.getRequiredMethod("countDistinctByFoodsAlternativeMealCurrentBloodGlucoseInList", List)

        then:
            getQuery(countMethod) == 'SELECT COUNT(DISTINCT(meal_.`mid`)) FROM `meal` meal_ INNER JOIN `food` meal_foods_ ON meal_.`mid`=meal_foods_.`fk_meal_id` AND meal_foods_.fresh = \'Y\' INNER JOIN `meal` meal_foods_alternative_meal_ ON meal_foods_.`fk_alt_meal`=meal_foods_alternative_meal_.`mid` AND meal_foods_alternative_meal_.actual = \'Y\' WHERE (meal_foods_alternative_meal_.`current_blood_glucose` IN (?) AND (meal_.actual = \'Y\'))'
            isExpandableQuery(countMethod)
            anyParameterExpandable(countMethod)

        when:
            def saveMethod = repository.findPossibleMethods("save").findAny().get()
        then:
            !isExpandableQuery(saveMethod)
            !anyParameterExpandable(saveMethod)

        when:
            def updateMethod = repository.findPossibleMethods("update").findAny().get()
        then:
            !isExpandableQuery(updateMethod)
            !anyParameterExpandable(updateMethod)
    }

    void "test find by relation"() {
        given:
            def repository = buildRepository('test.UserRoleRepository', """
import io.micronaut.data.jdbc.annotation.JdbcRepository;
import io.micronaut.data.model.query.builder.sql.Dialect;
import io.micronaut.core.annotation.NonNull;
import io.micronaut.data.annotation.Join;
import io.micronaut.data.repository.GenericRepository;
import io.micronaut.data.tck.jdbc.entities.Role;
import io.micronaut.data.tck.jdbc.entities.User;
import io.micronaut.data.tck.jdbc.entities.UserRole;
import io.micronaut.data.tck.jdbc.entities.UserRoleId;

@JdbcRepository(dialect= Dialect.MYSQL)
interface UserRoleRepository extends GenericRepository<UserRole, UserRoleId> {

    @Join("role")
    Iterable<Role> findRoleByUser(User user);
}
""")

            def method = repository.findPossibleMethods("findRoleByUser").findAny().get()
            def query = getQuery(method)

        expect:
            query == 'SELECT user_role_id_role_.`id`,user_role_id_role_.`name` FROM `user_role_composite` user_role_ INNER JOIN `role_composite` user_role_id_role_ ON user_role_.`id_role_id`=user_role_id_role_.`id` WHERE (user_role_.`id_user_id` = ?)'
            getParameterBindingIndexes(method) == ["0"] as String[]
            getParameterBindingPaths(method) == ["id"] as String[]
            getParameterPropertyPaths(method) == ["id.user.id"] as String[]
            getDataTypes(method) == [DataType.LONG]
    }

    void "test multiple join query by identity"() {
        given:
            def repository = buildRepository('test.CitiesRepository', """
import io.micronaut.data.jdbc.annotation.JdbcRepository;
import io.micronaut.data.model.query.builder.sql.Dialect;
import io.micronaut.data.tck.entities.City;
import java.util.UUID;

@JdbcRepository(dialect= Dialect.MYSQL)
@io.micronaut.context.annotation.Executable
interface CitiesRepository extends CrudRepository<City, Long> {

    @Join("countryRegion")
    @Join("countryRegion.country")
    int countDistinctByCountryRegionCountryUuid(UUID id);
}
""")
        def query = getQuery(repository.getRequiredMethod("countDistinctByCountryRegionCountryUuid", UUID))

        expect:
        query == 'SELECT COUNT(DISTINCT(city_.`id`)) FROM `T_CITY` city_ INNER JOIN `CountryRegion` city_country_region_ ON city_.`country_region_id`=city_country_region_.`id` INNER JOIN `country` city_country_region_country_ ON city_country_region_.`countryId`=city_country_region_country_.`uuid` WHERE (city_country_region_country_.`uuid` = ?)'

    }

    void "test join by foreign key and selecting by joined entity identity"() {
        given:
        def repository = buildRepository('test.FacesRepository', """
import io.micronaut.data.jdbc.annotation.JdbcRepository;
import io.micronaut.data.model.query.builder.sql.Dialect;
import io.micronaut.data.tck.entities.Face;
import java.util.UUID;

@JdbcRepository(dialect= Dialect.MYSQL)
@io.micronaut.context.annotation.Executable
interface FacesRepository extends CrudRepository<Face, Long> {

    @Join("nose")
    int countDistinctByNoseId(Long id);
}
""")
        def query = getQuery(repository.getRequiredMethod("countDistinctByNoseId", Long))

        expect:
        query == 'SELECT COUNT(DISTINCT(face_.`id`)) FROM `face` face_ INNER JOIN `nose` face_nose_ ON face_.`id`=face_nose_.`face_id` WHERE (face_nose_.`id` = ?)'

    }

    void "test In in properties"() {
        given:
        def repository = buildRepository('test.PurchaseRepository', """
import io.micronaut.data.jdbc.annotation.JdbcRepository;
import io.micronaut.data.model.query.builder.sql.Dialect;
import io.micronaut.data.model.entities.Purchase;
import io.micronaut.data.model.entities.Invoice;
import io.micronaut.data.tck.entities.Face;
import java.util.UUID;

@JdbcRepository(dialect= Dialect.MYSQL)
@io.micronaut.context.annotation.Executable
interface PurchaseRepository extends CrudRepository<Purchase, Long> {

    @Join("invoice")
    Purchase findByNameAndInvoiceId(String n, Long id);

    Purchase findByCustomerIdAndShouldReceiveCopyOfInvoiceTrue(Long id, Boolean should);

    Purchase findByCustomerIdOrInvoiceAndShouldReceiveCopyOfInvoiceTrue(Long id, Invoice invoice);
}
""")
        def query1 = getQuery(repository.getRequiredMethod("findByNameAndInvoiceId", String, Long))
        def query2 = getQuery(repository.getRequiredMethod("findByCustomerIdAndShouldReceiveCopyOfInvoiceTrue", Long, Boolean))
        def query3 = getQuery(repository.getRequiredMethod("findByCustomerIdOrInvoiceAndShouldReceiveCopyOfInvoiceTrue", Long, Invoice))

        expect:
        query1 == 'SELECT purchase_.`id`,purchase_.`version`,purchase_.`name`,purchase_.`invoice_id`,purchase_.`customer_id`,purchase_.`should_receive_copy_of_invoice`,purchase_invoice_.`version` AS invoice_version,purchase_invoice_.`name` AS invoice_name FROM `purchase` purchase_ INNER JOIN `invoice` purchase_invoice_ ON purchase_.`invoice_id`=purchase_invoice_.`id` WHERE (purchase_.`name` = ? AND purchase_.`invoice_id` = ?)'
        query2 == 'SELECT purchase_.`id`,purchase_.`version`,purchase_.`name`,purchase_.`invoice_id`,purchase_.`customer_id`,purchase_.`should_receive_copy_of_invoice` FROM `purchase` purchase_ WHERE (purchase_.`customer_id` = ? AND purchase_.`should_receive_copy_of_invoice` = TRUE)'
        query3.endsWith('WHERE ((purchase_.`customer_id` = ? OR purchase_.`invoice_id` = ?) AND purchase_.`should_receive_copy_of_invoice` = TRUE)')

    }

    void "test query using InRange"() {
        given:
        def repository = buildRepository('test.MealRepository', """
import io.micronaut.data.jdbc.annotation.JdbcRepository;
import io.micronaut.data.model.query.builder.sql.Dialect;
import io.micronaut.data.tck.entities.Meal;
import java.util.UUID;

@JdbcRepository(dialect= Dialect.MYSQL)
@io.micronaut.context.annotation.Executable
interface MealRepository extends CrudRepository<Meal, Long> {

    Meal findByCurrentBloodGlucoseInRange(int from, int to);
}
""")

        def query = getQuery(repository.getRequiredMethod("findByCurrentBloodGlucoseInRange", int, int))

        expect:"The query contains the correct where clause for InRange (same as Between)"
        query.contains('WHERE ((meal_.`current_blood_glucose` >= ? AND meal_.`current_blood_glucose` <= ?) AND (meal_.actual = \'Y\'))')

    }

    void "test build DTO repo with MappedProperty alias"() {
        given:
        def repository = buildRepository('test.ProductDtoRepository', """
import io.micronaut.data.jdbc.annotation.JdbcRepository;
import io.micronaut.data.model.query.builder.sql.Dialect;
import io.micronaut.data.tck.entities.Product;
import io.micronaut.data.tck.entities.ProductDto;

@JdbcRepository(dialect = Dialect.MYSQL)
interface ProductDtoRepository extends GenericRepository<Product, Long> {

    List<ProductDto> findByNameLike(String name);
}

""")
        def method = repository.getRequiredMethod("findByNameLike", String)
        def query = getQuery(method)


        expect:
        method.isTrue(DataMethod, DataMethod.META_MEMBER_DTO)
        query == 'SELECT product_.`name`,product_.`price`,product_.`loooooooooooooooooooooooooooooooooooooooooooooooooooooooong_name` AS long_name,product_.`date_created`,product_.`last_updated` FROM `product` product_ WHERE (product_.`name` LIKE ?)'

    }

    void "test join query in repo via mapped entity"() {
        given:
        def repository = buildRepository('test.PageRepository', """
import io.micronaut.context.annotation.Executable;
import io.micronaut.data.annotation.Join;
import io.micronaut.data.jdbc.annotation.JdbcRepository;
import io.micronaut.data.model.query.builder.sql.Dialect;
import io.micronaut.data.repository.GenericRepository;
import io.micronaut.data.tck.entities.Page;
import io.micronaut.data.tck.entities.Book;
import io.micronaut.data.tck.entities.Chapter;
import java.util.Optional;
@JdbcRepository(dialect = Dialect.H2)
interface PageRepository extends GenericRepository<Page, Long> {

    @Join(value = "book.chapters", type = Join.Type.LEFT_FETCH)
    Optional<Book> findBookById(Long id);

    List<Chapter> findBookChaptersById(Long id);

    @Join(value = "book.chapters.book", type = Join.Type.FETCH)
    List<Chapter> findBookChaptersByIdAndNum(Long id, long num);
}
""")

        def method = repository.getRequiredMethod("findBookById", Long)
        def query = getQuery(method)
        def joins = getJoins(method)
        def chaptersQuery = getQuery(repository.getRequiredMethod("findBookChaptersById", Long))
        def chaptersBookJoinMethod = repository.getRequiredMethod("findBookChaptersByIdAndNum", Long, long)
        def chaptersBookJoinQuery = getQuery(chaptersBookJoinMethod)
        def chaptersBookJoinJoins = getJoins(chaptersBookJoinMethod)

        expect:
        query == "SELECT page_book_.`id`,page_book_.`author_id`,page_book_.`genre_id`,page_book_.`title`,page_book_.`total_pages`,page_book_.`publisher_id`,page_book_.`last_updated`,page_book_chapters_.`id` AS chapters_id,page_book_chapters_.`pages` AS chapters_pages,page_book_chapters_.`book_id` AS chapters_book_id,page_book_chapters_.`title` AS chapters_title FROM `page` page_ LEFT JOIN `book` page_book_ ON page_.`book_id`=page_book_.`id` LEFT JOIN `chapter` page_book_chapters_ ON page_book_.`id`=page_book_chapters_.`book_id` WHERE (page_.`id` = ?)"
        joins.size() == 1
        joins.keySet() == ["chapters"] as Set
        chaptersQuery == "SELECT page_book_chapters_.`id`,page_book_chapters_.`pages`,page_book_chapters_.`book_id`,page_book_chapters_.`title` FROM `page` page_ INNER JOIN `book` page_book_ ON page_.`book_id`=page_book_.`id` INNER JOIN `chapter` page_book_chapters_ ON page_book_.`id`=page_book_chapters_.`book_id` WHERE (page_.`id` = ?)"
        chaptersBookJoinQuery == "SELECT page_book_chapters_.`id`,page_book_chapters_.`pages`,page_book_chapters_.`book_id`,page_book_chapters_.`title`,page_book_chapters_book_.`author_id` AS book_author_id,page_book_chapters_book_.`genre_id` AS book_genre_id,page_book_chapters_book_.`title` AS book_title,page_book_chapters_book_.`total_pages` AS book_total_pages,page_book_chapters_book_.`publisher_id` AS book_publisher_id,page_book_chapters_book_.`last_updated` AS book_last_updated FROM `page` page_ INNER JOIN `book` page_book_ ON page_.`book_id`=page_book_.`id` INNER JOIN `chapter` page_book_chapters_ ON page_book_.`id`=page_book_chapters_.`book_id` INNER JOIN `book` page_book_chapters_book_ ON page_book_chapters_.`book_id`=page_book_chapters_book_.`id` WHERE (page_.`id` = ? AND page_.`num` = ?)"
        chaptersBookJoinJoins.size() == 1
        chaptersBookJoinJoins.keySet() == ["book"] as Set
        getResultDataType(method) == DataType.ENTITY
    }

    void "test many-to-many using mappedBy"() {
        given:
        def repository = buildRepository('test.StudentRepository', """
import io.micronaut.context.annotation.Executable;
import io.micronaut.data.annotation.Join;
import io.micronaut.data.jdbc.annotation.JdbcRepository;
import io.micronaut.data.model.query.builder.sql.Dialect;
import io.micronaut.data.repository.GenericRepository;import io.micronaut.data.repository.PageableRepository;
import io.micronaut.data.tck.entities.Student;
import java.util.Optional;

@JdbcRepository(dialect = Dialect.H2)
interface StudentRepository extends GenericRepository<Student, Long> {

    @Join(value = "books", type = Join.Type.FETCH)
    Optional<Student> findByName(String name);
}

""")

        def method = repository.getRequiredMethod("findByName", String)
        def query = getQuery(method)

        expect:
        query.contains("FROM `student` student_ INNER JOIN `book_student`")
        getResultDataType(method) == DataType.ENTITY
    }

    void "test many-to-many from inverse association"() {
        given:
        def repository = buildRepository('test.BookRepository', """
import io.micronaut.context.annotation.Executable;
import io.micronaut.data.annotation.Join;
import io.micronaut.data.jdbc.annotation.JdbcRepository;
import io.micronaut.data.model.query.builder.sql.Dialect;
import io.micronaut.data.repository.GenericRepository;
import io.micronaut.data.tck.entities.Book;
import java.util.Optional;

@JdbcRepository(dialect = Dialect.H2)
interface BookRepository extends GenericRepository<Book, Long> {

    @Join(value = "students", type = Join.Type.FETCH)
    Optional<Book> findByTitle(String title);
}

""")

        def method = repository.getRequiredMethod("findByTitle", String)
        def query = getQuery(method)

        expect:
        query.contains("FROM `book` book_ INNER JOIN `book_student`")
        getResultDataType(method) == DataType.ENTITY

    }

    void "test unsupported ArrayContains operation"() {
        when:
        buildRepository('test.BookRepository', """
import io.micronaut.data.jdbc.annotation.JdbcRepository;
import io.micronaut.data.model.query.builder.sql.Dialect;
import io.micronaut.data.repository.GenericRepository;
import io.micronaut.data.tck.entities.Book;
import java.util.Optional;

@JdbcRepository(dialect = Dialect.MYSQL)
interface BookRepository extends GenericRepository<Book, Long> {

    Optional<Book> findByTitleArrayContains(String title);
}

""")
        then:
        Throwable ex = thrown()
        ex.message.contains('ArrayContains is not supported by this implementation')
    }

    void "test repo for MappedProperty with Embedded"() {
        given:
        def repository = buildRepository('test.RestaurantRepository', """
import io.micronaut.data.jdbc.annotation.JdbcRepository;
import io.micronaut.data.model.query.builder.sql.Dialect;
import io.micronaut.data.repository.GenericRepository;
import io.micronaut.data.tck.entities.Restaurant;
import java.util.Optional;

@JdbcRepository(dialect = Dialect.H2)
interface RestaurantRepository extends GenericRepository<Restaurant, Long> {

    Optional<Restaurant> findByName(String name);

    Restaurant save(Restaurant entity);

    Restaurant findByAddressStreet(String street);

    String getMaxAddressStreetByName(String name);
}

""")

        def findByNameQuery = getQuery(repository.getRequiredMethod("findByName", String))
        def saveQuery = getQuery(repository.getRequiredMethod("save", Restaurant))
        def findByAddressStreetQuery = getQuery(repository.getRequiredMethod("findByAddressStreet", String))
        def getMaxAddressStreetByNameQuery = getQuery(repository.getRequiredMethod("getMaxAddressStreetByName", String))
        expect:
        findByNameQuery == 'SELECT restaurant_.`id`,restaurant_.`name`,restaurant_.`address_street`,restaurant_.`address_zip_code`,restaurant_.`hqaddress_street`,restaurant_.`hqaddress_zip_code` FROM `restaurant` restaurant_ WHERE (restaurant_.`name` = ?)'
        saveQuery == 'INSERT INTO `restaurant` (`name`,`address_street`,`address_zip_code`,`hqaddress_street`,`hqaddress_zip_code`) VALUES (?,?,?,?,?)'
        findByAddressStreetQuery == 'SELECT restaurant_.`id`,restaurant_.`name`,restaurant_.`address_street`,restaurant_.`address_zip_code`,restaurant_.`hqaddress_street`,restaurant_.`hqaddress_zip_code` FROM `restaurant` restaurant_ WHERE (restaurant_.`address_street` = ?)'
        getMaxAddressStreetByNameQuery == 'SELECT MAX(restaurant_.`address_street`) FROM `restaurant` restaurant_ WHERE (restaurant_.`name` = ?)'
    }

    void "test count query with joins"() {
        given:
        def repository = buildRepository('test.AuthorRepository', """
import io.micronaut.data.annotation.Join;
import io.micronaut.data.annotation.Where;
import io.micronaut.data.jdbc.annotation.JdbcRepository;
import io.micronaut.data.model.Page;
import io.micronaut.data.model.query.builder.sql.Dialect;
import io.micronaut.data.repository.GenericRepository;
import io.micronaut.data.tck.entities.Author;

@JdbcRepository(dialect = Dialect.H2)
interface AuthorRepository extends GenericRepository<Author, Long> {

    // With books join, making sure count query doesn't use join
    @Where("@.nick_name = :nickName")
    @Join(value = "books", type = Join.Type.FETCH)
    Page<Author> findByName(String name, String nickName, Pageable pageable);

    @Where("@.name = :name")
    Page<Author> findByNickName(String nickName, String name, Pageable pageable);

    @Join(value = "books", type = Join.Type.FETCH)
    Page<Author> findAll(Pageable pageable);
}

""")

        def findAllMethod = repository.getRequiredMethod("findAll", Pageable)
        def findAllQuery = getQuery(findAllMethod)
        def findAllCountQuery = getCountQuery(findAllMethod)
        def findByNameMethod = repository.getRequiredMethod("findByName", String, String, Pageable)
        def findByNameQuery = getQuery(findByNameMethod)
        def findByNameCountQuery = getCountQuery(findByNameMethod)
        def findByNickNameMethod = repository.getRequiredMethod("findByNickName", String, String, Pageable)
        def findByNickNameQuery = getQuery(findByNickNameMethod)
        def findByNickNameCountQuery = getCountQuery(findByNickNameMethod)

        expect:
        findAllQuery == 'SELECT author_.`id`,author_.`name`,author_.`nick_name`,author_books_.`id` AS books_id,author_books_.`author_id` AS books_author_id,author_books_.`genre_id` AS books_genre_id,author_books_.`title` AS books_title,author_books_.`total_pages` AS books_total_pages,author_books_.`publisher_id` AS books_publisher_id,author_books_.`last_updated` AS books_last_updated FROM `author` author_ INNER JOIN `book` author_books_ ON author_.`id`=author_books_.`author_id`'
        findAllCountQuery == 'SELECT COUNT(*) FROM `author` author_'
        findByNameQuery == 'SELECT author_.`id`,author_.`name`,author_.`nick_name`,author_books_.`id` AS books_id,author_books_.`author_id` AS books_author_id,author_books_.`genre_id` AS books_genre_id,author_books_.`title` AS books_title,author_books_.`total_pages` AS books_total_pages,author_books_.`publisher_id` AS books_publisher_id,author_books_.`last_updated` AS books_last_updated FROM `author` author_ INNER JOIN `book` author_books_ ON author_.`id`=author_books_.`author_id` WHERE (author_.`name` = ? AND (author_.nick_name =?))'
        findByNameCountQuery == 'SELECT COUNT(*) FROM `author` author_ WHERE (author_.`name` = ? AND (author_.nick_name =?))'
        findByNickNameQuery == 'SELECT author_.`id`,author_.`name`,author_.`nick_name` FROM `author` author_ WHERE (author_.`nick_name` = ? AND (author_.name =?))'
        findByNickNameCountQuery == 'SELECT COUNT(*) FROM `author` author_ WHERE (author_.`nick_name` = ? AND (author_.name =?))'
        getResultDataType(findAllMethod) == DataType.ENTITY
        getResultDataType(findByNameMethod) == DataType.ENTITY
        getResultDataType(findByNickNameMethod) == DataType.ENTITY
    }

    void "test count query with joins - expressions"() {
        given:
            def repository = buildRepository('test.AuthorRepository', """
import io.micronaut.data.annotation.Join;
import io.micronaut.data.annotation.ParameterExpression;
import io.micronaut.data.annotation.Where;
import io.micronaut.data.jdbc.annotation.JdbcRepository;
import io.micronaut.data.model.Page;
import io.micronaut.data.model.query.builder.sql.Dialect;
import io.micronaut.data.repository.GenericRepository;
import io.micronaut.data.tck.entities.Author;

@JdbcRepository(dialect = Dialect.H2)
interface AuthorRepository extends GenericRepository<Author, Long> {

    // With books join, making sure count query doesn't use join
    @Where("@.nick_name = :nickName")
    @Join(value = "books", type = Join.Type.FETCH)
    @ParameterExpression(name = "nickName", expression = "#{this.myNickName()}")
    Page<Author> findByName(String name, Pageable pageable);

    @Where("@.name = :name")
    @ParameterExpression(name = "name", expression = "#{this.myName()}")
    Page<Author> findByNickName(String nickName, Pageable pageable);

    @Join(value = "books", type = Join.Type.FETCH)
    Page<Author> findAll(Pageable pageable);

    default String myNickName() {
        return "xyz123";
    }

    default String myName() {
        return "abc123";
    }

}

""")

            def findAllMethod = repository.getRequiredMethod("findAll", Pageable)
            def findAllQuery = getQuery(findAllMethod)
            def findAllCountQuery = getCountQuery(findAllMethod)
            def findByNameMethod = repository.getRequiredMethod("findByName", String, Pageable)
            def findByNameQuery = getQuery(findByNameMethod)
            def findByNameExpressions = getParameterExpressions(findByNameMethod);
            def findByNameCountQuery = getCountQuery(findByNameMethod)
            def findByNickNameMethod = repository.getRequiredMethod("findByNickName", String, Pageable)
            def findByNickNameQuery = getQuery(findByNickNameMethod)
            def findByNickNameCountQuery = getCountQuery(findByNickNameMethod)
            def findByNickNameExpressions = getParameterExpressions(findByNickNameMethod);

        expect:
            findAllQuery == 'SELECT author_.`id`,author_.`name`,author_.`nick_name`,author_books_.`id` AS books_id,author_books_.`author_id` AS books_author_id,author_books_.`genre_id` AS books_genre_id,author_books_.`title` AS books_title,author_books_.`total_pages` AS books_total_pages,author_books_.`publisher_id` AS books_publisher_id,author_books_.`last_updated` AS books_last_updated FROM `author` author_ INNER JOIN `book` author_books_ ON author_.`id`=author_books_.`author_id`'
            findAllCountQuery == 'SELECT COUNT(*) FROM `author` author_'
            findByNameQuery == 'SELECT author_.`id`,author_.`name`,author_.`nick_name`,author_books_.`id` AS books_id,author_books_.`author_id` AS books_author_id,author_books_.`genre_id` AS books_genre_id,author_books_.`title` AS books_title,author_books_.`total_pages` AS books_total_pages,author_books_.`publisher_id` AS books_publisher_id,author_books_.`last_updated` AS books_last_updated FROM `author` author_ INNER JOIN `book` author_books_ ON author_.`id`=author_books_.`author_id` WHERE (author_.`name` = ? AND (author_.nick_name =?))'
            findByNameCountQuery == 'SELECT COUNT(*) FROM `author` author_ WHERE (author_.`name` = ? AND (author_.nick_name =?))'
            findByNickNameQuery == 'SELECT author_.`id`,author_.`name`,author_.`nick_name` FROM `author` author_ WHERE (author_.`nick_name` = ? AND (author_.name =?))'
            findByNickNameCountQuery == 'SELECT COUNT(*) FROM `author` author_ WHERE (author_.`nick_name` = ? AND (author_.name =?))'
            getResultDataType(findAllMethod) == DataType.ENTITY
            getResultDataType(findByNameMethod) == DataType.ENTITY
            getResultDataType(findByNickNameMethod) == DataType.ENTITY
            findByNameExpressions == [false, true] as Boolean[]
            findByNickNameExpressions == [false, true] as Boolean[]
    }

    void "test distinct query"() {
        given:
        def repository = buildRepository('test.PersonRepository', """
import io.micronaut.data.jdbc.annotation.JdbcRepository;
import io.micronaut.data.model.query.builder.sql.Dialect;
import io.micronaut.data.repository.GenericRepository;
import io.micronaut.data.tck.entities.Person;
import java.util.UUID;

@JdbcRepository(dialect = Dialect.MYSQL)
interface PersonRepository extends GenericRepository<Person, Long> {

    List<Person> findDistinct();

    List<Person> findDistinctIdAndName();
}
""")
        def distinctQuery = getQuery(repository.getRequiredMethod("findDistinct"))
        def distinctIdAndNameQuery = getQuery(repository.getRequiredMethod("findDistinctIdAndName"))

        expect:
        distinctQuery == 'SELECT DISTINCT person_.* FROM `person` person_'
        distinctIdAndNameQuery == 'SELECT DISTINCT person_.`id`,person_.`name` FROM `person` person_'
    }

    void "test findBy join query with join column"() {
        given:
        def repository = buildRepository('test.EmployeeGroupRepository', """
import io.micronaut.data.jdbc.annotation.JdbcRepository;
import io.micronaut.data.model.query.builder.sql.Dialect;
import io.micronaut.data.repository.GenericRepository;
import io.micronaut.data.tck.jdbc.entities.EmployeeGroup;

@JdbcRepository(dialect = Dialect.H2)
interface EmployeeGroupRepository extends GenericRepository<EmployeeGroup, Long> {

    EmployeeGroup save(EmployeeGroup employeeGroup);

    @Join(value = "employees", alias = "employee_", type = Join.Type.LEFT_FETCH)
    @Where("@.category_id = :categoryId")
    List<EmployeeGroup> findByCategoryId(Long categoryId);
}
""")
        def saveQuery = getQuery(repository.getRequiredMethod("save", EmployeeGroup))
        def findByCategoryIdQuery = getQuery(repository.getRequiredMethod("findByCategoryId", Long))

        expect:"Join does not use join table because of JoinColumn annotation"
        saveQuery == 'INSERT INTO `employee_group` (`name`,`category_id`,`employer_id`) VALUES (?,?,?)'
        findByCategoryIdQuery == 'SELECT employee_group_.`id`,employee_group_.`name`,employee_group_.`category_id`,employee_group_.`employer_id`,employee_.`id` AS employee_id,employee_.`name` AS employee_name,employee_.`category_id` AS employee_category_id,employee_.`employer_id` AS employee_employer_id FROM `employee_group` employee_group_ LEFT JOIN `employee` employee_ ON employee_group_.`employer_id`=employee_.`employer_id` AND employee_group_.`category_id`=employee_.`category_id` WHERE (employee_group_.`category_id` = ? AND (employee_group_.category_id =?))'
    }

    void "test many-to-one with join column"() {
        given:
        def repository = buildRepository('test.CustomBookRepository', """
import io.micronaut.data.annotation.*;
import io.micronaut.data.jdbc.annotation.JdbcRepository;
import io.micronaut.data.model.query.builder.sql.Dialect;
import io.micronaut.data.repository.GenericRepository;
import jakarta.persistence.JoinColumn;
@JdbcRepository(dialect = Dialect.H2)
@Join("author")
interface CustomBookRepository extends GenericRepository<CustomBook, Long> {
    List<CustomBook> findAll();

    CustomBook save(CustomBook book);
}
@MappedEntity
class CustomAuthor {
    @GeneratedValue
    @Id
    private Long id;
    private Long id2;
    private String name;
    public Long getId() { return id; }
    public void setId(Long id) { this.id = id; }
    public Long getId2() { return id2; }
    public void setId2(Long id2) { this.id2 = id2; }
    public String getName() { return name; }
    public void setName(String name) { this.name = name; }
}
@MappedEntity
class CustomBook {
    @GeneratedValue
    @Id
    private Long id;
    private String title;
    private int pages;
    @Relation(Relation.Kind.MANY_TO_ONE)
    @JoinColumn(name = "author_id2", referencedColumnName = "id2")
    private CustomAuthor author;
    public Long getId() { return id; }
    public void setId(Long id) { this.id = id; }
    public String getTitle() { return title; }
    public void setTitle(String title) { this.title = title; }
    public int getPages() { return pages; }
    public void setPages(int pages) { this.pages = pages; }
    public CustomAuthor getAuthor() { return author; }
    public void setAuthor(CustomAuthor author) { this.author = author; }
}
""")

        def findAllMethod = repository.getRequiredMethod("findAll")
        def findAllQuery = getQuery(findAllMethod)

        expect:
        findAllQuery == 'SELECT custom_book_.`id`,custom_book_.`title`,custom_book_.`pages`,custom_book_.`author_id2`,custom_book_author_.`id2` AS author_id2,custom_book_author_.`name` AS author_name FROM `custom_book` custom_book_ INNER JOIN `custom_author` custom_book_author_ ON custom_book_.`author_id2`=custom_book_author_.`id2`'
        getResultDataType(findAllMethod) == DataType.ENTITY
    }

    void "test DTO with association and join"() {
        given:
            def repository = buildRepository('test.AuthorRepository', """
import io.micronaut.data.annotation.Join;
import io.micronaut.data.annotation.Where;
import io.micronaut.data.jdbc.annotation.JdbcRepository;
import io.micronaut.data.model.Page;
import io.micronaut.data.model.query.builder.sql.Dialect;
import io.micronaut.data.repository.GenericRepository;
import io.micronaut.data.tck.entities.Author;
import io.micronaut.data.tck.entities.AuthorDtoWithBooks;

@JdbcRepository(dialect = Dialect.H2)
interface AuthorRepository extends GenericRepository<Author, Long> {

    @Join("books")
    List<AuthorDtoWithBooks> queryAll();
}

""")

            def queryAllMethod = repository.getRequiredMethod("queryAll")
            def queryAllQuery = getQuery(queryAllMethod)

        expect:
            queryAllQuery == 'SELECT author_.`id`,author_books_.`id` AS books_id,author_books_.`author_id` AS books_author_id,author_books_.`genre_id` AS books_genre_id,author_books_.`title` AS books_title,author_books_.`total_pages` AS books_total_pages,author_books_.`publisher_id` AS books_publisher_id,author_books_.`last_updated` AS books_last_updated FROM `author` author_ INNER JOIN `book` author_books_ ON author_.`id`=author_books_.`author_id`'
            getResultDataType(queryAllMethod) == DataType.OBJECT
    }

    void "test many-to-one with properties starting with the same prefix"() {
        given:
        def repository = buildRepository('test.UserGroupMembershipRepository', """

import io.micronaut.data.annotation.Id;
import io.micronaut.data.annotation.Join;
import io.micronaut.data.annotation.MappedEntity;
import io.micronaut.data.jdbc.annotation.JdbcRepository;
import io.micronaut.data.model.query.builder.sql.Dialect;
import io.micronaut.data.repository.GenericRepository;
import jakarta.persistence.FetchType;
import jakarta.persistence.ManyToOne;
import jakarta.persistence.OneToMany;

@MappedEntity(value = "ua", alias = "ua_")
class Address {
    @Id
    private Long id;
    private String zipCode;
    private String city;
    private String street;
    public Long getId() { return id; }
    public void setId(Long id) { this.id = id; }
    public String getZipCode() { return zipCode; }
    public void setZipCode(String zipCode) { this.zipCode = zipCode; }
    public String getCity() { return city; }
    public void setCity(String city) { this.city = city; }
    public String getStreet() { return street; }
    public void setStreet(String street) { this.street = street; }
}
@MappedEntity(value = "u", alias = "u_")
class User {
    @Id
    private Long id;
    private String login;
    private Address address;
    private String addressZipCode;
    public Long getId() { return id; }
    public void setId(Long id) { this.id = id; }
    public String getLogin() { return login; }
    public void setLogin(String login) { this.login = login; }
    public Address getAddress() { return address; }
    public void setAddress(Address address) { this.address = address; }
    public String getAddressZipCode() { return addressZipCode; }
    public void setAddressZipCode(String addressZipCode) { this.addressZipCode = addressZipCode; }
}
@MappedEntity(value = "a", alias = "a_")
class Area {
    @Id
    private Long id;
    private String name;
    public Long getId() { return id;}
    public void setId(Long id) { this.id = id; }
    public String getName() { return name;}
    public void setName(String name) { this.name = name; }
}
@MappedEntity(value = "ug", alias = "ug_")
class UserGroup {
    @Id
    private Long id;
    @OneToMany(mappedBy = "userGroup", fetch = FetchType.LAZY)
    private Set<UserGroupMembership> userAuthorizations = new HashSet<>();
    @ManyToOne
    private Area area;
    public Long getId() { return id; }
    public void setId(Long id) { this.id = id; }
    public Set<UserGroupMembership> getUserAuthorizations() { return userAuthorizations; }
    public void setUserAuthorizations(Set<UserGroupMembership> userAuthorizations) { this.userAuthorizations = userAuthorizations; }
    public Area getArea() { return area; }
    public void setArea(Area area) { this.area = area; }
}
@MappedEntity(value = "ugm", alias = "ugm_")
class UserGroupMembership {
    @Id
    private Long id;
    @ManyToOne(fetch = FetchType.EAGER)
    private UserGroup userGroup;
    @ManyToOne(fetch = FetchType.EAGER)
    private User user;
    @ManyToOne
    private Address userAddress;
    public Long getId() { return id; }
    public void setId(Long id) { this.id = id; }
    public UserGroup getUserGroup() { return userGroup; }
    public void setUserGroup(UserGroup userGroup) { this.userGroup = userGroup; }
    public User getUser() { return user; }
    public void setUser(User user) { this.user = user; }
    public Address getUserAddress() { return userAddress; }
    public void setUserAddress(Address userAddress) { this.userAddress = userAddress; }
}
@JdbcRepository(dialect = Dialect.MYSQL)
interface UserGroupMembershipRepository extends GenericRepository<UserGroupMembership, Long> {

    @Join(value = "userGroup.area", type = Join.Type.FETCH)
    List<UserGroupMembership> findAllByUserLoginAndUserGroup_AreaId(String login, Long uid);

    List<UserGroupMembership> findAllByUserLogin(String userLogin);

    List<UserGroupMembership> findAllByUser_AddressZipCode(String zipCode);

    List<UserGroupMembership> findAllByUserAddress_ZipCode(String zipCode);
}
"""
        )

        expect:"The repository to compile"
        repository != null
        when:
        def queryByUserLoginAndAreaId = getQuery(repository.getRequiredMethod("findAllByUserLoginAndUserGroup_AreaId", String, Long))
        def queryByUserLogin = getQuery(repository.getRequiredMethod("findAllByUserLogin", String))
        def queryByUserAddressZipCode = getQuery(repository.getRequiredMethod("findAllByUser_AddressZipCode", String))
        def queryByUserAddressZipCode2 = getQuery(repository.getRequiredMethod("findAllByUserAddress_ZipCode", String))
        then:
        queryByUserLoginAndAreaId != ''
        queryByUserLogin == 'SELECT ugm_.`id`,ugm_.`user_group_id`,ugm_.`user_id`,ugm_.`user_address_id` FROM `ugm` ugm_ INNER JOIN `u` ugm_user_ ON ugm_.`user_id`=ugm_user_.`id` WHERE (ugm_user_.`login` = ?)'
        // Queries by user.addressZipCode
        queryByUserAddressZipCode == 'SELECT ugm_.`id`,ugm_.`user_group_id`,ugm_.`user_id`,ugm_.`user_address_id` FROM `ugm` ugm_ INNER JOIN `u` ugm_user_ ON ugm_.`user_id`=ugm_user_.`id` WHERE (ugm_user_.`address_zip_code` = ?)'
        // Queries by userAddress.zipCode
        queryByUserAddressZipCode2 == 'SELECT ugm_.`id`,ugm_.`user_group_id`,ugm_.`user_id`,ugm_.`user_address_id` FROM `ugm` ugm_ INNER JOIN `ua` ugm_user_address_ ON ugm_.`user_address_id`=ugm_user_address_.`id` WHERE (ugm_user_address_.`zip_code` = ?)'
    }

    void "test repo method with underscore and not matching property"() {
        when:
        def repository = buildRepository('test.BookRepository', """

import io.micronaut.data.annotation.Join;
import io.micronaut.data.jdbc.annotation.JdbcRepository;
import io.micronaut.data.model.query.builder.sql.Dialect;
import io.micronaut.data.tck.entities.Book;

@JdbcRepository(dialect = Dialect.MYSQL)
interface BookRepository extends GenericRepository<Book, Long> {

    @Join(value = "author", type = Join.Type.FETCH)
    List<Book> findAllByPublisherZipCodeAndAuthor_SpecName(String zipCode, String specName);
}
"""
        )

        then:
        Throwable ex = thrown()
        ex.message.contains('Invalid path [SpecName] of [io.micronaut.data.tck.entities.Author]')
    }

    void "test entity with different id mapping"() {
        when:
            def repository = buildRepository('test.H2NoIdEntityRepository', '''
import io.micronaut.data.annotation.MappedProperty;
import java.sql.Time;

import io.micronaut.data.jdbc.annotation.JdbcRepository;
import io.micronaut.data.model.query.builder.sql.Dialect;
import io.micronaut.data.model.entities.NoIdEntity;
import io.micronaut.data.repository.CrudRepository;

@JdbcRepository(dialect = Dialect.H2)
interface H2NoIdEntityRepository extends CrudRepository<NoIdEntity, Long> {
}

''')
        then:
            noExceptionThrown()
    }

    void "test embedded id join"() {
        given:
        def repository = buildRepository('test.TestRepository', '''

import io.micronaut.data.annotation.Join;
import io.micronaut.data.jdbc.annotation.JdbcRepository;
import io.micronaut.data.model.query.builder.sql.Dialect;
import io.micronaut.data.repository.GenericRepository;
import io.micronaut.data.processor.entity.ActivityPeriodEntity;

@JdbcRepository(dialect = Dialect.H2)
interface TestRepository extends GenericRepository<ActivityPeriodEntity, UUID> {

    @Join(value = "persons.id.person", type = Join.Type.LEFT)
    List<ActivityPeriodEntity> findAll();
}

''')
        expect:"The repository to compile"
        repository != null
        when:
        def queryFindAll = getQuery(repository.getRequiredMethod("findAll"))
        then:
        queryFindAll == 'SELECT activity_period_entity_.`id`,activity_period_entity_.`name`,activity_period_entity_.`description`,activity_period_entity_.`type` FROM `activity_period` activity_period_entity_ LEFT JOIN `activity_period_person` activity_period_entity_persons_ ON activity_period_entity_.`id`=activity_period_entity_persons_.`activity_period_id` LEFT JOIN `activity_person` activity_period_entity_persons_id_person_ ON activity_period_entity_persons_.`person_id`=activity_period_entity_persons_id_person_.`id`'
        when:
        def test = QueryModel.from(PersistentEntity.of(ActivityPeriodEntity))
        test.join("persons.id.person", Join.Type.LEFT, null)
        def builder = new SqlQueryBuilder(Dialect.H2)
        def result = builder.buildQuery(AnnotationMetadata.EMPTY_METADATA, test)
        def query = result.query
        then:
        query == queryFindAll
    }

    void "test project enum"() {
        when:
            def repository = buildRepository('test.PetRepository', """
import io.micronaut.data.annotation.Query;
import io.micronaut.data.annotation.Repository;
import io.micronaut.data.repository.GenericRepository;
import io.micronaut.data.tck.entities.Pet;
import reactor.core.publisher.Flux;

@Repository
interface PetRepository extends GenericRepository<Pet, UUID> {

    Flux<Pet.PetType> listDistinctType();

}
"""
            )


            def method = repository.getRequiredMethod("listDistinctType")
        then:
            getQuery(method) == 'SELECT DISTINCT pet_.type FROM io.micronaut.data.tck.entities.Pet AS pet_'
            getResultDataType(method) == DataType.STRING
    }

    void "test project max"() {
        when:
            def repository = buildRepository('test.StudentRepository', """
import io.micronaut.data.annotation.Query;
import io.micronaut.data.annotation.Repository;
import io.micronaut.data.repository.GenericRepository;
import io.micronaut.data.tck.entities.Pet;
import io.micronaut.data.tck.entities.Student;

@Repository
interface StudentRepository extends GenericRepository<Student, Long> {

    int findMaxIdByIdIn(List<Long> ids);

}
"""
            )


            def method = repository.getRequiredMethod("findMaxIdByIdIn", List)
        then:
            getQuery(method) == 'SELECT MAX(student_.id) FROM io.micronaut.data.tck.entities.Student AS student_ WHERE (student_.id IN (:p1))'
            getResultDataType(method) == DataType.LONG
    }

    void "test count query for entity with composite id"() {
        given:
        def repository = buildRepository('test.UserRoleRepository', """

import io.micronaut.data.jdbc.annotation.JdbcRepository;
import io.micronaut.data.model.query.builder.sql.Dialect;
import io.micronaut.data.tck.jdbc.entities.UserRole;
import io.micronaut.data.tck.jdbc.entities.UserRoleId;

@JdbcRepository(dialect = Dialect.MYSQL)
interface UserRoleRepository extends GenericRepository<UserRole, UserRoleId> {

    int count();

    int countDistinct();
}
""")
        def countQuery = getQuery(repository.getRequiredMethod("count"))
        def countDistinctQuery = getQuery(repository.getRequiredMethod("countDistinct"))

        expect:
        countQuery == 'SELECT COUNT(*) FROM `user_role_composite` user_role_'
        countDistinctQuery == 'SELECT COUNT(DISTINCT( CONCAT(user_role_.`id_user_id`,user_role_.`id_role_id`))) FROM `user_role_composite` user_role_'
    }

<<<<<<< HEAD
    void "test query with a tenant id"() {
        given:
        def repository = buildRepository('test.AccountRepository', """

import io.micronaut.data.annotation.WithTenantId;
import io.micronaut.data.annotation.WithoutTenantId;
import io.micronaut.data.jdbc.annotation.JdbcRepository;
import io.micronaut.data.model.query.builder.sql.Dialect;
import io.micronaut.data.tck.entities.Account;

@JdbcRepository(dialect = Dialect.MYSQL)
interface AccountRepository extends GenericRepository<Account, Long> {

    @WithoutTenantId
    List<Account> findAll\$withAllTenants();

    @WithTenantId("bar")
    List<Account> findAll\$withTenantBar();

    @WithTenantId("foo")
    List<Account> findAll\$withTenantFoo();

    List<Account> findAll();

    Account findOneByName(String name);
}
""")
            def findOneByNameMethod = repository.getRequiredMethod("findOneByName", String)
            def findAll__withAllTenantsMethod = repository.findPossibleMethods("findAll\$withAllTenants").findFirst().get()
            def findAll__withTenantBar = repository.findPossibleMethods("findAll\$withTenantBar").findFirst().get()
            def findAll__withTenantFoo = repository.findPossibleMethods("findAll\$withTenantFoo").findFirst().get()
        expect:
            getQuery(repository.getRequiredMethod("findAll")) == 'SELECT account_.`id`,account_.`name`,account_.`tenancy` FROM `account` account_ WHERE (account_.`tenancy` = ?)'
            getQuery(findOneByNameMethod) == 'SELECT account_.`id`,account_.`name`,account_.`tenancy` FROM `account` account_ WHERE (account_.`name` = ? AND account_.`tenancy` = ?)'
            getParameterPropertyPaths(findOneByNameMethod) == ["name", "tenancy"] as String[]
            getQuery(findAll__withAllTenantsMethod) == 'SELECT account_.`id`,account_.`name`,account_.`tenancy` FROM `account` account_'
            getQuery(findAll__withTenantBar) == 'SELECT account_.`id`,account_.`name`,account_.`tenancy` FROM `account` account_ WHERE (account_.`tenancy` = \'bar\')'
            getQuery(findAll__withTenantFoo) == 'SELECT account_.`id`,account_.`name`,account_.`tenancy` FROM `account` account_ WHERE (account_.`tenancy` = \'foo\')'
=======
    void "test escape query"() {
        given:
            def repository = buildRepository('test.UserRepository', """

import io.micronaut.data.jdbc.annotation.JdbcRepository;
import io.micronaut.data.model.query.builder.sql.Dialect;
import io.micronaut.data.tck.entities.User;

@JdbcRepository(dialect = Dialect.POSTGRES)
interface UserRepository extends GenericRepository<User, Long> {

@Query("update \\"user\\" set locked=true where id=:id")
void lock(Long id);

}
""")
            def lockMethod = repository.getRequiredMethod("lock", Long)
        expect:
            getQuery(lockMethod) == 'update "user" set locked=true where id=:id'
            getRawQuery(lockMethod) == 'update "user" set locked=true where id=?'
>>>>>>> bbd95c7a
    }
}<|MERGE_RESOLUTION|>--- conflicted
+++ resolved
@@ -1337,7 +1337,6 @@
         countDistinctQuery == 'SELECT COUNT(DISTINCT( CONCAT(user_role_.`id_user_id`,user_role_.`id_role_id`))) FROM `user_role_composite` user_role_'
     }
 
-<<<<<<< HEAD
     void "test query with a tenant id"() {
         given:
         def repository = buildRepository('test.AccountRepository', """
@@ -1376,7 +1375,7 @@
             getQuery(findAll__withAllTenantsMethod) == 'SELECT account_.`id`,account_.`name`,account_.`tenancy` FROM `account` account_'
             getQuery(findAll__withTenantBar) == 'SELECT account_.`id`,account_.`name`,account_.`tenancy` FROM `account` account_ WHERE (account_.`tenancy` = \'bar\')'
             getQuery(findAll__withTenantFoo) == 'SELECT account_.`id`,account_.`name`,account_.`tenancy` FROM `account` account_ WHERE (account_.`tenancy` = \'foo\')'
-=======
+    }
     void "test escape query"() {
         given:
             def repository = buildRepository('test.UserRepository', """
@@ -1397,6 +1396,5 @@
         expect:
             getQuery(lockMethod) == 'update "user" set locked=true where id=:id'
             getRawQuery(lockMethod) == 'update "user" set locked=true where id=?'
->>>>>>> bbd95c7a
     }
 }