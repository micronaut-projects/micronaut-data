--- conflicted
+++ resolved
@@ -127,7 +127,6 @@
     @Join("coAuthor")
     AliasBook findOneById(@Id Long id);
 
-<<<<<<< HEAD
     @Join("coAuthor")
     @Join("coAuthor.otherBooks")
     AliasBook findOne(Long id);
@@ -150,7 +149,21 @@
         'findOneById'           | 'SELECT alias_book_.`id`,alias_book_.`title`,alias_book_.`total_pages`,alias_book_.`last_updated`,alias_book_.`author_id`,alias_book_.`co_author_id`,alias_book_co_author_.`name` AS co_author_name,alias_book_co_author_.`nick_name` AS co_author_nick_name,au.`name` AS auname,au.`nick_name` AS aunick_name FROM `alias_book` alias_book_ INNER JOIN `alias_author` au ON alias_book_.`author_id`=au.`id` INNER JOIN `alias_author` alias_book_co_author_ ON alias_book_.`co_author_id`=alias_book_co_author_.`id` WHERE (alias_book_.`id` = ?)'
         'findOne'               | 'SELECT alias_book_.`id`,alias_book_.`title`,alias_book_.`total_pages`,alias_book_.`last_updated`,alias_book_.`author_id`,alias_book_.`co_author_id`,alias_book_co_author_.`name` AS co_author_name,alias_book_co_author_.`nick_name` AS co_author_nick_name,au.`name` AS auname,au.`nick_name` AS aunick_name,alias_book_co_author_ob.`id` AS co_author_obid,alias_book_co_author_ob.`title` AS co_author_obtitle,alias_book_co_author_ob.`total_pages` AS co_author_obtotal_pages,alias_book_co_author_ob.`last_updated` AS co_author_oblast_updated,alias_book_co_author_ob.`author_id` AS co_author_obauthor_id,alias_book_co_author_ob.`co_author_id` AS co_author_obco_author_id FROM `alias_book` alias_book_ INNER JOIN `alias_author` au ON alias_book_.`author_id`=au.`id` INNER JOIN `alias_author` alias_book_co_author_ ON alias_book_.`co_author_id`=alias_book_co_author_.`id` INNER JOIN `alias_book` alias_book_co_author_ob ON alias_book_co_author_.`id`=alias_book_co_author_ob.`author_id` WHERE (alias_book_.`id` = ?)'
         'findAliasBook'         | 'SELECT alias_book_.`id`,alias_book_.`title`,alias_book_.`total_pages`,alias_book_.`last_updated`,alias_book_.`author_id`,alias_book_.`co_author_id`,au_ob.`id` AS au_obid,au_ob.`title` AS au_obtitle,au_ob.`total_pages` AS au_obtotal_pages,au_ob.`last_updated` AS au_oblast_updated,au_ob.`author_id` AS au_obauthor_id,au_ob.`co_author_id` AS au_obco_author_id,au.`name` AS auname,au.`nick_name` AS aunick_name FROM `alias_book` alias_book_ INNER JOIN `alias_author` au ON alias_book_.`author_id`=au.`id` INNER JOIN `alias_book` au_ob ON au.`id`=au_ob.`author_id` WHERE (alias_book_.`id` = ?)'
-=======
+    }
+
+      void "test to-one join on repository type that inherits from CrudRepository"() {
+        given:
+        def repository = buildRepository('test.MyInterface', """
+import io.micronaut.data.jdbc.annotation.JdbcRepository;
+import io.micronaut.data.model.query.builder.sql.Dialect;
+import io.micronaut.data.tck.entities.Book;
+import io.micronaut.data.tck.entities.Author;
+
+@JdbcRepository(dialect= Dialect.MYSQL)
+@Join("author")
+@io.micronaut.context.annotation.Executable
+interface MyInterface extends CrudRepository<Book, Long> {
+
     Author findAuthorById(@Id Long id);
 
     Book findByTitleOrAuthorAndId(String title, Author author, Long id);
@@ -165,7 +178,6 @@
         then:
         query1 == 'SELECT book_author_.`id`,book_author_.`name`,book_author_.`nick_name` FROM `book` book_ INNER JOIN `author` book_author_ ON book_.`author_id`=book_author_.`id` WHERE (book_.`id` = ?)'
         query2.endsWith('WHERE ((book_.`title` = ? OR book_.`author_id` = ?) AND book_.`id` = ?)')
->>>>>>> 94597388
     }
 
     void "test join query on collection with custom ID name"() {
@@ -502,7 +514,6 @@
 
     }
 
-<<<<<<< HEAD
     void "test build DTO repo with MappedProperty alias"() {
         given:
         def repository = buildRepository('test.ProductDtoRepository', """
@@ -525,7 +536,9 @@
         expect:
         method.isTrue(DataMethod, DataMethod.META_MEMBER_DTO)
         query == 'SELECT product_.`name`,product_.`price`,product_.`loooooooooooooooooooooooooooooooooooooooooooooooooooooooong_name` AS long_name,product_.`date_created`,product_.`last_updated` FROM `product` product_ WHERE (product_.`name` LIKE ?)'
-=======
+
+    }
+
     void "test join query in repo via mapped entity"() {
         given:
         def repository = buildRepository('test.PageRepository', """
@@ -623,7 +636,6 @@
 
         expect:
         query.contains("FROM `book` book_ INNER JOIN `book_student`")
->>>>>>> 94597388
 
     }
 }