/*
 * Copyright 2017-2021 original authors
 *
 * Licensed under the Apache License, Version 2.0 (the "License");
 * you may not use this file except in compliance with the License.
 * You may obtain a copy of the License at
 *
 * https://www.apache.org/licenses/LICENSE-2.0
 *
 * Unless required by applicable law or agreed to in writing, software
 * distributed under the License is distributed on an "AS IS" BASIS,
 * WITHOUT WARRANTIES OR CONDITIONS OF ANY KIND, either express or implied.
 * See the License for the specific language governing permissions and
 * limitations under the License.
 */
package io.micronaut.data.runtime.intercept.criteria;

import io.micronaut.aop.MethodInvocationContext;
import io.micronaut.core.annotation.AnnotationMetadata;
import io.micronaut.core.annotation.Internal;
import io.micronaut.core.annotation.NonNull;
import io.micronaut.core.annotation.Nullable;
import io.micronaut.core.beans.BeanIntrospection;
import io.micronaut.core.type.Argument;
import io.micronaut.core.util.CollectionUtils;
import io.micronaut.data.annotation.RepositoryConfiguration;
import io.micronaut.data.intercept.RepositoryMethodKey;
import io.micronaut.data.model.AssociationUtils;
import io.micronaut.data.model.Pageable;
import io.micronaut.data.model.Sort;
import io.micronaut.data.model.jpa.criteria.PersistentEntityFrom;
import io.micronaut.data.model.jpa.criteria.impl.QueryResultPersistentEntityCriteriaQuery;
import io.micronaut.data.model.query.JoinPath;
import io.micronaut.data.model.query.QueryModel;
import io.micronaut.data.model.query.builder.QueryBuilder;
import io.micronaut.data.model.query.builder.QueryResult;
import io.micronaut.data.model.runtime.PreparedQuery;
import io.micronaut.data.model.runtime.StoredQuery;
import io.micronaut.data.operations.BlockingCriteriaCapableRepository;
import io.micronaut.data.operations.CriteriaRepositoryOperations;
import io.micronaut.data.operations.RepositoryOperations;
import io.micronaut.data.repository.jpa.criteria.CriteriaDeleteBuilder;
import io.micronaut.data.repository.jpa.criteria.CriteriaQueryBuilder;
import io.micronaut.data.repository.jpa.criteria.CriteriaUpdateBuilder;
import io.micronaut.data.repository.jpa.criteria.DeleteSpecification;
import io.micronaut.data.repository.jpa.criteria.PredicateSpecification;
import io.micronaut.data.repository.jpa.criteria.QuerySpecification;
import io.micronaut.data.repository.jpa.criteria.UpdateSpecification;
import io.micronaut.data.runtime.criteria.RuntimeCriteriaBuilder;
import io.micronaut.data.runtime.intercept.AbstractQueryInterceptor;
import io.micronaut.data.runtime.query.MethodContextAwareStoredQueryDecorator;
import io.micronaut.data.runtime.query.PreparedQueryDecorator;
import io.micronaut.data.runtime.query.StoredQueryDecorator;
import io.micronaut.data.runtime.query.internal.QueryResultStoredQuery;
import jakarta.persistence.criteria.CriteriaBuilder;
import jakarta.persistence.criteria.CriteriaDelete;
import jakarta.persistence.criteria.CriteriaQuery;
import jakarta.persistence.criteria.CriteriaUpdate;
import jakarta.persistence.criteria.Order;
import jakarta.persistence.criteria.Path;
import jakarta.persistence.criteria.Predicate;
import jakarta.persistence.criteria.Root;

import java.util.ArrayList;
import java.util.Collection;
import java.util.HashSet;
import java.util.List;
import java.util.Map;
import java.util.Optional;
import java.util.Set;
import java.util.concurrent.ConcurrentHashMap;
import java.util.function.Function;
import java.util.stream.Collectors;

import static io.micronaut.data.model.runtime.StoredQuery.*;

/**
 * Abstract specification interceptor.
 *
 * @param <T> The declaring type
 * @param <R> The return type
 * @author Denis Stepanov
 * @since 3.2
 */
@Internal
public abstract class AbstractSpecificationInterceptor<T, R> extends AbstractQueryInterceptor<T, R> {

    protected final CriteriaRepositoryOperations criteriaRepositoryOperations;
    private final Map<RepositoryMethodKey, QueryBuilder> sqlQueryBuilderForRepositories = new ConcurrentHashMap<>();
    private final Map<RepositoryMethodKey, Set<JoinPath>> methodsJoinPaths = new ConcurrentHashMap<>();
    private final CriteriaBuilder criteriaBuilder;
    private final MethodContextAwareStoredQueryDecorator storedQueryDecorator;
    private final PreparedQueryDecorator preparedQueryDecorator;

    /**
     * Default constructor.
     *
     * @param operations The operations
     */
    protected AbstractSpecificationInterceptor(RepositoryOperations operations) {
        super(operations);
        if (operations instanceof CriteriaRepositoryOperations criteriaOps) {
            criteriaRepositoryOperations = criteriaOps;
            criteriaBuilder = criteriaRepositoryOperations.getCriteriaBuilder();
        } else if (operations instanceof BlockingCriteriaCapableRepository repository) {
            criteriaRepositoryOperations = repository.blocking();
            criteriaBuilder = criteriaRepositoryOperations.getCriteriaBuilder();
        } else {
            criteriaRepositoryOperations = null;
            criteriaBuilder = operations.getApplicationContext().getBean(RuntimeCriteriaBuilder.class);
        }
        if (operations instanceof MethodContextAwareStoredQueryDecorator) {
            storedQueryDecorator = (MethodContextAwareStoredQueryDecorator) operations;
        } else if (operations instanceof StoredQueryDecorator decorator) {
            storedQueryDecorator = new MethodContextAwareStoredQueryDecorator() {
                @Override
                public <E, K> StoredQuery<E, K> decorate(MethodInvocationContext<?, ?> context, StoredQuery<E, K> storedQuery) {
                    return decorator.decorate(storedQuery);
                }
            };
        } else {
            storedQueryDecorator = new MethodContextAwareStoredQueryDecorator() {
                @Override
                public <E, K> StoredQuery<E, K> decorate(MethodInvocationContext<?, ?> context, StoredQuery<E, K> storedQuery) {
                    return storedQuery;
                }
            };
        }
        preparedQueryDecorator = operations instanceof PreparedQueryDecorator ? (PreparedQueryDecorator) operations : new PreparedQueryDecorator() {
            @Override
            public <E, K> PreparedQuery<E, K> decorate(PreparedQuery<E, K> preparedQuery) {
                return preparedQuery;
            }
        };
    }

    @NonNull
    protected final Iterable<?> findAll(RepositoryMethodKey methodKey, MethodInvocationContext<T, R> context, Type type) {
        Set<JoinPath> methodJoinPaths = getMethodJoinPaths(methodKey, context);
        if (criteriaRepositoryOperations != null) {
            return criteriaRepositoryOperations.findAll(buildQuery(context, type, methodJoinPaths));
        }
        return operations.findAll(preparedQueryForCriteria(methodKey, context, type, methodJoinPaths));
    }

    @NonNull
    protected final Object findOne(RepositoryMethodKey methodKey, MethodInvocationContext<T, R> context, Type type) {
        Set<JoinPath> methodJoinPaths = getMethodJoinPaths(methodKey, context);
        if (criteriaRepositoryOperations != null) {
            return criteriaRepositoryOperations.findOne(buildQuery(context, type, methodJoinPaths));
        }
        return operations.findOne(preparedQueryForCriteria(methodKey, context, type, methodJoinPaths));
    }

    protected final Set<JoinPath> getMethodJoinPaths(RepositoryMethodKey methodKey, MethodInvocationContext<T, R> context) {
        return methodsJoinPaths.computeIfAbsent(methodKey, repositoryMethodKey ->
            AssociationUtils.getJoinFetchPaths(context));
    }

    @NonNull
    protected final Long count(RepositoryMethodKey methodKey, MethodInvocationContext<T, R> context) {
        Set<JoinPath> methodJoinPaths = getMethodJoinPaths(methodKey, context);
        Long count;
        if (criteriaRepositoryOperations != null) {
            count =  criteriaRepositoryOperations.findOne(buildCountQuery(context));
        } else {
            count = operations.findOne(preparedQueryForCriteria(methodKey, context, Type.COUNT, methodJoinPaths));
        }
        return count == null ? 0 : count;
    }

    protected final boolean exists(RepositoryMethodKey methodKey, MethodInvocationContext<T, R> context) {
        Set<JoinPath> methodJoinPaths = getMethodJoinPaths(methodKey, context);
        if (criteriaRepositoryOperations != null) {
            return criteriaRepositoryOperations.findOne(buildExistsQuery(context, methodJoinPaths));
        }
        Object one = operations.findOne(preparedQueryForCriteria(methodKey, context, Type.EXISTS, methodJoinPaths));
        return one instanceof Boolean aBoolean ? aBoolean : one != null;
    }

    protected final Optional<Number> deleteAll(RepositoryMethodKey methodKey, MethodInvocationContext<T, R> context) {
        Set<JoinPath> methodJoinPaths = getMethodJoinPaths(methodKey, context);
        if (criteriaRepositoryOperations != null) {
            return criteriaRepositoryOperations.deleteAll(buildDeleteQuery(context));
        }
        return operations.executeDelete(preparedQueryForCriteria(methodKey, context, Type.DELETE_ALL, methodJoinPaths));
    }

    protected final Optional<Number> updateAll(RepositoryMethodKey methodKey, MethodInvocationContext<T, R> context) {
        Set<JoinPath> methodJoinPaths = getMethodJoinPaths(methodKey, context);
        if (criteriaRepositoryOperations != null) {
            return criteriaRepositoryOperations.updateAll(buildUpdateQuery(context));
        }
        return operations.executeUpdate(preparedQueryForCriteria(methodKey, context, Type.UPDATE_ALL, methodJoinPaths));
    }

    @NonNull
    protected final <E, QR> PreparedQuery<E, QR> preparedQueryForCriteria(RepositoryMethodKey methodKey,
                                                                          MethodInvocationContext<T, R> context,
                                                                          Type type,
                                                                          Set<JoinPath> methodJoinPaths) {

        Pageable pageable = findPageable(context);
        QueryBuilder sqlQueryBuilder = getQueryBuilder(methodKey, context);
        StoredQuery<E, ?> storedQuery;
        if (type == Type.FIND_ALL || type == Type.FIND_ONE || type == Type.FIND_PAGE) {
            storedQuery = buildFind(methodKey, context, type, methodJoinPaths);
        } else if (type == Type.COUNT) {
            storedQuery = buildCount(methodKey, context);
        } else if (type == Type.DELETE_ALL) {
            storedQuery = buildDeleteAll(context, sqlQueryBuilder);
        } else if (type == Type.UPDATE_ALL) {
            storedQuery = buildUpdateAll(context, sqlQueryBuilder);
        } else if (type == Type.EXISTS) {
            storedQuery = buildExists(context, sqlQueryBuilder, methodJoinPaths);
        } else {
            throw new IllegalStateException("Unknown criteria type: " + type);
        }
        storedQuery = storedQueryDecorator.decorate(context, storedQuery);
        PreparedQuery<E, QR> preparedQuery = (PreparedQuery<E, QR>) preparedQueryResolver.resolveQuery(context, storedQuery, pageable);
        return preparedQueryDecorator.decorate(preparedQuery);
    }

    @NonNull
    private Pageable findPageable(MethodInvocationContext<T, R> context) {
        Pageable pageable = Pageable.UNPAGED;
        for (Object param : context.getParameterValues()) {
            if (param instanceof Pageable) {
                pageable = (Pageable) param;
                break;
            }
        }
        return pageable;
    }

    @NonNull
    private QueryBuilder getQueryBuilder(RepositoryMethodKey methodKey, MethodInvocationContext<T, R> context) {
        return sqlQueryBuilderForRepositories.computeIfAbsent(methodKey, repositoryMethodKey -> {
                Class<QueryBuilder> builder = context.getAnnotationMetadata().classValue(RepositoryConfiguration.class, "queryBuilder")
                    .orElseThrow(() -> new IllegalStateException("Cannot determine QueryBuilder"));
                BeanIntrospection<QueryBuilder> introspection = BeanIntrospection.getIntrospection(builder);
                if (introspection.getConstructorArguments().length == 1
                    && introspection.getConstructorArguments()[0].getType() == AnnotationMetadata.class) {
                    return introspection.instantiate(context.getAnnotationMetadata());
                }
                return introspection.instantiate();
            }
        );
    }

    private <E> StoredQuery<E, ?> buildExists(MethodInvocationContext<T, R> context, QueryBuilder sqlQueryBuilder, Set<JoinPath> annotationJoinPaths) {
        CriteriaQuery<E> criteriaQuery = buildExistsQuery(context, annotationJoinPaths);
        QueryResult queryResult = ((QueryResultPersistentEntityCriteriaQuery) criteriaQuery).buildQuery(sqlQueryBuilder);

        return QueryResultStoredQuery.single(OperationType.EXISTS, context.getName(), context.getAnnotationMetadata(),
            queryResult, getRequiredRootEntity(context));
    }

    protected final <E> CriteriaQuery<E> buildExistsQuery(MethodInvocationContext<T, R> context, Set<JoinPath> annotationJoinPaths) {
        return this.<E>getCriteriaQueryBuilder(context, annotationJoinPaths).build(criteriaBuilder);
    }

    private <E> StoredQuery<E, ?> buildUpdateAll(MethodInvocationContext<T, R> context, QueryBuilder sqlQueryBuilder) {
        CriteriaUpdate<E> criteriaUpdate = buildUpdateQuery(context);
        QueryResult queryResult = ((QueryResultPersistentEntityCriteriaQuery) criteriaUpdate).buildQuery(sqlQueryBuilder);
        return QueryResultStoredQuery.single(OperationType.UPDATE, context.getName(),
            context.getAnnotationMetadata(), queryResult, (Class<E>) criteriaUpdate.getRoot().getJavaType());
    }

    protected final <E> CriteriaUpdate<E> buildUpdateQuery(MethodInvocationContext<T, R> context) {
        return this.<E>getCriteriaUpdateBuilder(context).build(criteriaBuilder);
    }

    private <E> StoredQuery<E, ?> buildDeleteAll(MethodInvocationContext<T, R> context, QueryBuilder sqlQueryBuilder) {
        CriteriaDelete<E> criteriaDelete = buildDeleteQuery(context);
        QueryResult queryResult = ((QueryResultPersistentEntityCriteriaQuery) criteriaDelete).buildQuery(sqlQueryBuilder);
        return QueryResultStoredQuery.single(OperationType.DELETE, context.getName(),
            context.getAnnotationMetadata(), queryResult, (Class<E>) criteriaDelete.getRoot().getJavaType());
    }

    protected final <E> CriteriaDelete<E> buildDeleteQuery(MethodInvocationContext<T, R> context) {
        return this.<E>getCriteriaDeleteBuilder(context).build(criteriaBuilder);
    }

    private <E> StoredQuery<E, ?> buildCount(RepositoryMethodKey methodKey,
                                             MethodInvocationContext<T, R> context) {
        CriteriaQuery<Long> criteriaQuery = buildCountQuery(context);
        QueryBuilder sqlQueryBuilder = getQueryBuilder(methodKey, context);
        QueryResult queryResult = ((QueryResultPersistentEntityCriteriaQuery) criteriaQuery).buildQuery(sqlQueryBuilder);
        return QueryResultStoredQuery.count(context.getName(), context.getAnnotationMetadata(), queryResult, getRequiredRootEntity(context));
    }

    @NonNull
    protected final <E> CriteriaQuery<Long> buildCountQuery(MethodInvocationContext<T, R> context) {
        Class<E> rootEntity = getRequiredRootEntity(context);
        QuerySpecification<E> specification = getQuerySpecification(context);
        CriteriaQuery<Long> criteriaQuery = criteriaBuilder.createQuery(Long.class);
        Root<E> root = criteriaQuery.from(rootEntity);
        if (specification != null) {
            Predicate predicate = specification.toPredicate(root, criteriaQuery, criteriaBuilder);
            if (predicate != null) {
                criteriaQuery.where(predicate);
            }
        }
<<<<<<< HEAD
        if (criteriaQuery.isDistinct()) {
            criteriaQuery.select(criteriaBuilder.countDistinct(root));
        } else {
            criteriaQuery.select(criteriaBuilder.count(root));
        }
        QueryResult queryResult = ((QueryResultPersistentEntityCriteriaQuery) criteriaQuery).buildQuery(sqlQueryBuilder);
        storedQuery = QueryResultStoredQuery.count(context.getName(), context.getAnnotationMetadata(), queryResult, rootEntity);
        return storedQuery;
=======
        return criteriaQuery.select(criteriaBuilder.count(root));
>>>>>>> 81b9b29c
    }

    private <E> StoredQuery<E, Object> buildFind(RepositoryMethodKey methodKey,
                                                 MethodInvocationContext<T, R> context,
                                                 Type type,
                                                 Set<JoinPath> methodJoinPaths) {

        CriteriaQuery<Object> criteriaQuery = buildQuery(context, type, methodJoinPaths);
        QueryBuilder sqlQueryBuilder = getQueryBuilder(methodKey, context);
        QueryResultPersistentEntityCriteriaQuery queryModelCriteriaQuery = (QueryResultPersistentEntityCriteriaQuery) criteriaQuery;
        QueryModel queryModel = queryModelCriteriaQuery.getQueryModel();
        Collection<JoinPath> queryJoinPaths = queryModel.getJoinPaths();
        QueryResult queryResult = sqlQueryBuilder.buildQuery(AnnotationMetadata.EMPTY_METADATA, queryModel);
        Set<JoinPath> joinPaths = mergeJoinPaths(methodJoinPaths, queryJoinPaths).stream().filter(jp -> jp.getJoinType().isFetch()).collect(Collectors.toSet());
        Class<E> rootEntity = getRequiredRootEntity(context);
        if (type == Type.FIND_ONE) {
            return QueryResultStoredQuery.single(OperationType.QUERY, context.getName(), context.getAnnotationMetadata(),
                queryResult, rootEntity, criteriaQuery.getResultType(), joinPaths);
        }
        Pageable pageable = findPageable(context);
        return QueryResultStoredQuery.many(context.getName(), context.getAnnotationMetadata(), queryResult, rootEntity,
            criteriaQuery.getResultType(), !pageable.isUnpaged(), joinPaths);
    }

    protected final <N> CriteriaQuery<N> buildQuery(MethodInvocationContext<T, R> context, Type type, Set<JoinPath> methodJoinPaths) {
        CriteriaQueryBuilder<N> builder = getCriteriaQueryBuilder(context, methodJoinPaths);
        CriteriaQuery<N> criteriaQuery = builder.build(criteriaBuilder);

        if (type == Type.FIND_ALL) {
            Pageable pageable = findPageable(context);
            for (Object param : context.getParameterValues()) {
                if (param instanceof Sort sort && param != pageable) {
                    if (sort.isSorted()) {
                        Root<?> root = criteriaQuery.getRoots().stream().findFirst().orElseThrow(() -> new IllegalStateException("The root not found!"));
                        criteriaQuery.orderBy(getOrders(sort, root, criteriaBuilder));
                        break;
                    }
                }
            }
        }
        return criteriaQuery;
    }

    /**
     * Find {@link io.micronaut.data.repository.jpa.criteria.QuerySpecification} in context.
     *
     * @param context The context
     * @param <K>     the specification entity root type
     * @return found specification
     */
    @Nullable
    protected <K> QuerySpecification<K> getQuerySpecification(MethodInvocationContext<?, ?> context) {
        final Object parameterValue = context.getParameterValues()[0];
        if (parameterValue instanceof QuerySpecification) {
            return (QuerySpecification) parameterValue;
        }
        if (parameterValue instanceof PredicateSpecification) {
            return QuerySpecification.where((PredicateSpecification) parameterValue);
        }
        Argument<?> parameterArgument = context.getArguments()[0];
        if (parameterArgument.isAssignableFrom(QuerySpecification.class) || parameterArgument.isAssignableFrom(PredicateSpecification.class)) {
            return null;
        }
        throw new IllegalArgumentException("Argument must be an instance of: " + QuerySpecification.class + " or " + PredicateSpecification.class);
    }

    /**
     * Find {@link io.micronaut.data.repository.jpa.criteria.CriteriaQueryBuilder}
     * or {@link io.micronaut.data.repository.jpa.criteria.QuerySpecification} in context.
     *
     * @param context   The context
     * @param joinPaths The join fetch paths
     * @param <K>       the result type
     * @return found specification
     */
    @NonNull
    protected <K> CriteriaQueryBuilder<K> getCriteriaQueryBuilder(MethodInvocationContext<?, ?> context, Set<JoinPath> joinPaths) {
        final Object parameterValue = context.getParameterValues()[0];
        if (parameterValue instanceof CriteriaQueryBuilder) {
            return (CriteriaQueryBuilder) parameterValue;
        }
        return criteriaBuilder -> {
            Class<K> rootEntity = getRequiredRootEntity(context);
            QuerySpecification<K> specification = getQuerySpecification(context);
            CriteriaQuery<K> criteriaQuery = criteriaBuilder.createQuery(rootEntity);
            Root<K> root = criteriaQuery.from(rootEntity);
            if (specification != null) {
                Predicate predicate = specification.toPredicate(root, criteriaQuery, criteriaBuilder);
                if (predicate != null) {
                    criteriaQuery.where(predicate);
                }
            }
            if (CollectionUtils.isNotEmpty(joinPaths)) {
                for (JoinPath joinPath : joinPaths) {
                    join(root, joinPath);
                }
            }
            return criteriaQuery;
        };
    }

    private void join(Root<?> root, JoinPath joinPath) {
        if (root instanceof PersistentEntityFrom<?, ?> persistentEntityFrom) {
            Optional<String> optAlias = joinPath.getAlias();
            if (optAlias.isPresent()) {
                persistentEntityFrom.join(joinPath.getPath(), joinPath.getJoinType(), optAlias.get());
            } else {
                persistentEntityFrom.join(joinPath.getPath(), joinPath.getJoinType());
            }
        }
    }

    private Set<JoinPath> mergeJoinPaths(Set<JoinPath> joinPaths, Collection<JoinPath> additionalJoinPaths) {
        Set<JoinPath> resultPaths = new HashSet<>(5);
        if (CollectionUtils.isNotEmpty(joinPaths)) {
            resultPaths.addAll(joinPaths);
        }
        if (CollectionUtils.isNotEmpty(additionalJoinPaths)) {
            Map<String, JoinPath> existingPathsByPath = resultPaths.stream().collect(Collectors.toMap(JoinPath::getPath, Function.identity()));
            resultPaths.addAll(additionalJoinPaths.stream().filter(jp -> !existingPathsByPath.containsKey(jp.getPath())).collect(Collectors.toSet()));
        }
        return resultPaths;
    }

    /**
     * Find {@link io.micronaut.data.repository.jpa.criteria.DeleteSpecification} in context.
     *
     * @param context The context
     * @param <K>     the specification entity root type
     * @return found specification
     */
    @Nullable
    protected <K> DeleteSpecification<K> getDeleteSpecification(MethodInvocationContext<?, ?> context) {
        final Object parameterValue = context.getParameterValues()[0];
        if (parameterValue instanceof DeleteSpecification) {
            return (DeleteSpecification) parameterValue;
        }
        if (parameterValue instanceof PredicateSpecification) {
            return DeleteSpecification.where((PredicateSpecification) parameterValue);
        }
        Argument<?> parameterArgument = context.getArguments()[0];
        if (parameterArgument.isAssignableFrom(DeleteSpecification.class) || parameterArgument.isAssignableFrom(PredicateSpecification.class)) {
            return null;
        }
        throw new IllegalArgumentException("Argument must be an instance of: " + DeleteSpecification.class + " or " + PredicateSpecification.class);
    }

    /**
     * Find {@link io.micronaut.data.repository.jpa.criteria.CriteriaDeleteBuilder}
     * or {@link io.micronaut.data.repository.jpa.criteria.QuerySpecification} in context.
     *
     * @param context The context
     * @param <K>     the result type
     * @return found specification
     */
    @NonNull
    protected <K> CriteriaDeleteBuilder<K> getCriteriaDeleteBuilder(MethodInvocationContext<?, ?> context) {
        final Object parameterValue = context.getParameterValues()[0];
        if (parameterValue instanceof CriteriaDeleteBuilder) {
            return (CriteriaDeleteBuilder) parameterValue;
        }
        return criteriaBuilder -> {
            Class<K> rootEntity = getRequiredRootEntity(context);
            DeleteSpecification<K> specification = getDeleteSpecification(context);
            CriteriaDelete<K> criteriaDelete = criteriaBuilder.createCriteriaDelete(rootEntity);
            Root<K> root = criteriaDelete.from(rootEntity);
            if (specification != null) {
                Predicate predicate = specification.toPredicate(root, criteriaDelete, criteriaBuilder);
                if (predicate != null) {
                    criteriaDelete.where(predicate);
                }
            }
            return criteriaDelete;
        };
    }

    /**
     * Find {@link io.micronaut.data.repository.jpa.criteria.UpdateSpecification} in context.
     *
     * @param context The context
     * @param <K>     the specification entity root type
     * @return found specification
     */
    @Nullable
    protected <K> UpdateSpecification<K> getUpdateSpecification(MethodInvocationContext<?, ?> context) {
        final Object parameterValue = context.getParameterValues()[0];
        if (parameterValue instanceof UpdateSpecification) {
            return (UpdateSpecification) parameterValue;
        }
        Argument<?> parameterArgument = context.getArguments()[0];
        if (parameterArgument.isAssignableFrom(UpdateSpecification.class) || parameterArgument.isAssignableFrom(PredicateSpecification.class)) {
            return null;
        }
        throw new IllegalArgumentException("Argument must be an instance of: " + UpdateSpecification.class);
    }

    /**
     * Find {@link io.micronaut.data.repository.jpa.criteria.CriteriaUpdateBuilder}
     * or {@link io.micronaut.data.repository.jpa.criteria.QuerySpecification} in context.
     *
     * @param context The context
     * @param <K>     the result type
     * @return found specification
     */
    @NonNull
    protected <K> CriteriaUpdateBuilder<K> getCriteriaUpdateBuilder(MethodInvocationContext<?, ?> context) {
        final Object parameterValue = context.getParameterValues()[0];
        if (parameterValue instanceof CriteriaUpdateBuilder) {
            return (CriteriaUpdateBuilder) parameterValue;
        }
        return criteriaBuilder -> {
            Class<K> rootEntity = getRequiredRootEntity(context);
            UpdateSpecification<K> specification = getUpdateSpecification(context);
            CriteriaUpdate<K> criteriaUpdate = criteriaBuilder.createCriteriaUpdate(rootEntity);
            Root<K> root = criteriaUpdate.from(rootEntity);
            if (specification != null) {
                Predicate predicate = specification.toPredicate(root, criteriaUpdate, criteriaBuilder);
                if (predicate != null) {
                    criteriaUpdate.where(predicate);
                }
            }
            return criteriaUpdate;
        };
    }

    private List<Order> getOrders(Sort sort, Root<?> root, CriteriaBuilder cb) {
        List<Order> orders = new ArrayList<>();
        for (Sort.Order order : sort.getOrderBy()) {
            Path<Object> propertyPath = root.get(order.getProperty());
            orders.add(order.isAscending() ? cb.asc(propertyPath) : cb.desc(propertyPath));
        }
        return orders;
    }

    protected enum Type {
        COUNT, FIND_ONE, FIND_PAGE, FIND_ALL, DELETE_ALL, UPDATE_ALL, EXISTS
    }

}<|MERGE_RESOLUTION|>--- conflicted
+++ resolved
@@ -302,18 +302,11 @@
                 criteriaQuery.where(predicate);
             }
         }
-<<<<<<< HEAD
         if (criteriaQuery.isDistinct()) {
-            criteriaQuery.select(criteriaBuilder.countDistinct(root));
+            return criteriaQuery.select(criteriaBuilder.countDistinct(root));
         } else {
-            criteriaQuery.select(criteriaBuilder.count(root));
-        }
-        QueryResult queryResult = ((QueryResultPersistentEntityCriteriaQuery) criteriaQuery).buildQuery(sqlQueryBuilder);
-        storedQuery = QueryResultStoredQuery.count(context.getName(), context.getAnnotationMetadata(), queryResult, rootEntity);
-        return storedQuery;
-=======
-        return criteriaQuery.select(criteriaBuilder.count(root));
->>>>>>> 81b9b29c
+            return criteriaQuery.select(criteriaBuilder.count(root));
+        }
     }
 
     private <E> StoredQuery<E, Object> buildFind(RepositoryMethodKey methodKey,
