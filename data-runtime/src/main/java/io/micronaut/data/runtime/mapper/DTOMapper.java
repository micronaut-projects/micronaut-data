--- conflicted
+++ resolved
@@ -29,12 +29,6 @@
 import io.micronaut.data.model.runtime.RuntimePersistentEntity;
 import io.micronaut.data.model.runtime.RuntimePersistentProperty;
 import io.micronaut.data.runtime.convert.DataConversionService;
-<<<<<<< HEAD
-=======
-import io.micronaut.json.JsonMapper;
-
-import java.io.IOException;
->>>>>>> dc87135b
 
 /**
  * A {@link BeanIntrospectionMapper} that reads the result using the specified
@@ -49,11 +43,7 @@
     private final RuntimePersistentEntity<T> persistentEntity;
     private final RuntimePersistentEntity<?> dtoEntity;
     private final ResultReader<S, String> resultReader;
-<<<<<<< HEAD
     private final @Nullable JsonColumnReader<S> jsonColumnReader;
-=======
-    private final @Nullable JsonMapper jsonMapper;
->>>>>>> dc87135b
     private final DataConversionService conversionService;
 
     /**
@@ -72,24 +62,14 @@
      * Default constructor.
      * @param persistentEntity The entity
      * @param resultReader The result reader
-<<<<<<< HEAD
      * @param jsonColumnReader The JSON column reader
-=======
-     * @param jsonMapper The JSON mapper
->>>>>>> dc87135b
      * @param conversionService
      */
     public DTOMapper(RuntimePersistentEntity<T> persistentEntity,
                      ResultReader<S, String> resultReader,
-<<<<<<< HEAD
                      @Nullable JsonColumnReader<S> jsonColumnReader,
                      DataConversionService conversionService) {
         this(persistentEntity, persistentEntity, resultReader, jsonColumnReader, conversionService);
-=======
-                     @Nullable JsonMapper jsonMapper,
-                     DataConversionService conversionService) {
-        this(persistentEntity, persistentEntity, resultReader, jsonMapper, conversionService);
->>>>>>> dc87135b
     }
 
     /**
@@ -97,21 +77,12 @@
      * @param persistentEntity The entity
      * @param dtoEntity The dto entity
      * @param resultReader The result reader
-<<<<<<< HEAD
      * @param jsonColumnReader The JSON column reader
-=======
-     * @param jsonMapper The JSON mapper
->>>>>>> dc87135b
-     * @param conversionService
      */
     public DTOMapper(RuntimePersistentEntity<T> persistentEntity,
                      RuntimePersistentEntity<?> dtoEntity,
                      ResultReader<S, String> resultReader,
-<<<<<<< HEAD
                      @Nullable JsonColumnReader<S> jsonColumnReader,
-=======
-                     @Nullable JsonMapper jsonMapper,
->>>>>>> dc87135b
                      DataConversionService conversionService) {
         this.conversionService = conversionService;
         ArgumentUtils.requireNonNull("persistentEntity", persistentEntity);
@@ -119,11 +90,7 @@
         this.persistentEntity = persistentEntity;
         this.dtoEntity = dtoEntity;
         this.resultReader = resultReader;
-<<<<<<< HEAD
         this.jsonColumnReader = jsonColumnReader;
-=======
-        this.jsonMapper = jsonMapper;
->>>>>>> dc87135b
     }
 
     @Override
@@ -179,18 +146,8 @@
         if (StringUtils.isNotEmpty(aliasPropertyName)) {
             propertyName = aliasPropertyName;
         }
-<<<<<<< HEAD
         if (dataType == DataType.JSON && jsonColumnReader != null) {
             return jsonColumnReader.readJsonColumn(resultReader, resultSet, propertyName, property.getArgument());
-=======
-        if (dataType == DataType.JSON && jsonMapper != null) {
-            String data = resultReader.readString(resultSet, propertyName);
-            try {
-                return jsonMapper.readValue(data, property.getArgument());
-            } catch (IOException e) {
-                throw new DataAccessException("Failed to read from JSON field [" + propertyName + "].", e);
-            }
->>>>>>> dc87135b
         } else {
             return read(resultSet, propertyName, dataType);
         }
