/*
 * Copyright 2017-2020 original authors
 *
 * Licensed under the Apache License, Version 2.0 (the "License");
 * you may not use this file except in compliance with the License.
 * You may obtain a copy of the License at
 *
 * https://www.apache.org/licenses/LICENSE-2.0
 *
 * Unless required by applicable law or agreed to in writing, software
 * distributed under the License is distributed on an "AS IS" BASIS,
 * WITHOUT WARRANTIES OR CONDITIONS OF ANY KIND, either express or implied.
 * See the License for the specific language governing permissions and
 * limitations under the License.
 */
package io.micronaut.data.runtime.operations.internal.sql;

import io.micronaut.aop.MethodInvocationContext;
import io.micronaut.context.ApplicationContextProvider;
import io.micronaut.context.BeanContext;
import io.micronaut.core.annotation.AnnotationMetadata;
import io.micronaut.core.annotation.Internal;
import io.micronaut.core.annotation.NonNull;
import io.micronaut.core.util.CollectionUtils;
import io.micronaut.data.annotation.AutoPopulated;
import io.micronaut.data.annotation.Repository;
import io.micronaut.data.annotation.TypeRole;
import io.micronaut.data.exceptions.DataAccessException;
import io.micronaut.data.intercept.annotation.DataMethod;
import io.micronaut.data.model.Association;
import io.micronaut.data.model.DataType;
import io.micronaut.data.model.PersistentEntity;
import io.micronaut.data.model.PersistentEntityUtils;
import io.micronaut.data.model.PersistentProperty;
import io.micronaut.data.model.PersistentPropertyPath;
import io.micronaut.data.model.query.QueryModel;
import io.micronaut.data.model.query.QueryParameter;
import io.micronaut.data.model.query.builder.QueryResult;
import io.micronaut.data.model.query.builder.sql.Dialect;
import io.micronaut.data.model.query.builder.sql.SqlQueryBuilder;
import io.micronaut.data.model.runtime.AttributeConverterRegistry;
import io.micronaut.data.model.runtime.PreparedQuery;
import io.micronaut.data.model.runtime.QueryParameterBinding;
import io.micronaut.data.model.runtime.QueryResultInfo;
import io.micronaut.data.model.runtime.RuntimeAssociation;
import io.micronaut.data.model.runtime.RuntimeEntityRegistry;
import io.micronaut.data.model.runtime.RuntimePersistentEntity;
import io.micronaut.data.model.runtime.RuntimePersistentProperty;
import io.micronaut.data.model.runtime.StoredQuery;
import io.micronaut.data.operations.HintsCapableRepository;
import io.micronaut.data.runtime.config.DataSettings;
import io.micronaut.data.runtime.convert.DataConversionService;
import io.micronaut.data.runtime.date.DateTimeProvider;
import io.micronaut.data.runtime.mapper.JsonColumnReader;
import io.micronaut.data.runtime.mapper.QueryStatement;
import io.micronaut.data.runtime.mapper.ResultReader;
import io.micronaut.data.runtime.mapper.sql.JsonQueryResultMapper;
import io.micronaut.data.runtime.mapper.sql.SqlJsonColumnReader;
import io.micronaut.data.runtime.mapper.sql.SqlTypeMapper;
import io.micronaut.data.runtime.operations.internal.AbstractRepositoryOperations;
import io.micronaut.data.runtime.query.MethodContextAwareStoredQueryDecorator;
import io.micronaut.data.runtime.query.PreparedQueryDecorator;
import io.micronaut.data.runtime.query.internal.BasicStoredQuery;
import io.micronaut.data.runtime.query.internal.QueryResultStoredQuery;
import io.micronaut.inject.BeanDefinition;
import io.micronaut.inject.qualifiers.Qualifiers;
import io.micronaut.json.JsonMapper;
import org.slf4j.Logger;
import org.slf4j.LoggerFactory;

import java.io.IOException;
import java.nio.charset.StandardCharsets;
import java.sql.ResultSet;
import java.util.AbstractMap;
import java.util.ArrayList;
import java.util.Collection;
import java.util.Collections;
import java.util.HashMap;
import java.util.List;
import java.util.Map;
import java.util.Objects;
import java.util.concurrent.ConcurrentHashMap;
import java.util.function.BiFunction;
import java.util.function.Function;
import java.util.stream.Collectors;
import java.util.stream.Stream;

/**
 * Abstract SQL repository implementation not specifically bound to JDBC.
 *
 * @param <RS>  The result set type
 * @param <PS>  The prepared statement type
 * @param <Exc> The exception type
 * @author graemerocher
 * @author Denis Stepanov
 * @since 1.0.0
 */
@Internal
public abstract class AbstractSqlRepositoryOperations<RS, PS, Exc extends Exception>
        extends AbstractRepositoryOperations implements ApplicationContextProvider,
        PreparedQueryDecorator,
        MethodContextAwareStoredQueryDecorator,
        HintsCapableRepository {

    private static final Logger LOG = LoggerFactory.getLogger(AbstractSqlRepositoryOperations.class);

    protected static final Logger QUERY_LOG = DataSettings.QUERY_LOG;
    protected final String dataSourceName;
    @SuppressWarnings("WeakerAccess")
    protected final ResultReader<RS, String> columnNameResultSetReader;
    @SuppressWarnings("WeakerAccess")
    protected final ResultReader<RS, Integer> columnIndexResultSetReader;
    @SuppressWarnings("WeakerAccess")
    protected final QueryStatement<PS, Integer> preparedStatementWriter;
<<<<<<< HEAD
    protected final ObjectMapper objectMapper;
    protected final JsonColumnReaderProvider<RS> jsonColumnReaderProvider;
=======
    protected final JsonMapper jsonMapper;
>>>>>>> dc87135b
    protected final Map<Class, SqlQueryBuilder> queryBuilders = new HashMap<>(10);
    protected final Map<Class, String> repositoriesWithHardcodedDataSource = new HashMap<>(10);
    private final Map<QueryKey, SqlStoredQuery> entityInserts = new ConcurrentHashMap<>(10);
    private final Map<QueryKey, SqlStoredQuery> entityUpdates = new ConcurrentHashMap<>(10);
    private final Map<Association, String> associationInserts = new ConcurrentHashMap<>(10);

    /**
     * Default constructor.
     *
<<<<<<< HEAD
     * @param dataSourceName               The datasource name
     * @param columnNameResultSetReader    The column name result reader
     * @param columnIndexResultSetReader   The column index result reader
     * @param preparedStatementWriter      The prepared statement writer
     * @param dateTimeProvider             The date time provider
     * @param runtimeEntityRegistry        The entity registry
     * @param beanContext                  The bean context
     * @param conversionService            The conversion service
     * @param attributeConverterRegistry   The attribute converter registry
     * @param objectMapper                 The object mapper
     * @param sqlJsonColumnReaders         The custom SQL json column readers
=======
     * @param dataSourceName             The datasource name
     * @param columnNameResultSetReader  The column name result reader
     * @param columnIndexResultSetReader The column index result reader
     * @param preparedStatementWriter    The prepared statement writer
     * @param dateTimeProvider           The date time provider
     * @param runtimeEntityRegistry      The entity registry
     * @param beanContext                The bean context
     * @param conversionService          The conversion service
     * @param attributeConverterRegistry The attribute converter registry
     * @param jsonMapper                 The JSON mapper
>>>>>>> dc87135b
     */
    protected AbstractSqlRepositoryOperations(
            String dataSourceName,
            ResultReader<RS, String> columnNameResultSetReader,
            ResultReader<RS, Integer> columnIndexResultSetReader,
            QueryStatement<PS, Integer> preparedStatementWriter,
            DateTimeProvider<Object> dateTimeProvider,
            RuntimeEntityRegistry runtimeEntityRegistry,
            BeanContext beanContext,
            DataConversionService conversionService,
            AttributeConverterRegistry attributeConverterRegistry,
<<<<<<< HEAD
            ObjectMapper objectMapper,
            List<SqlJsonColumnReader<RS>> sqlJsonColumnReaders) {
=======
            JsonMapper jsonMapper) {
>>>>>>> dc87135b
        super(dateTimeProvider, runtimeEntityRegistry, conversionService, attributeConverterRegistry);
        this.dataSourceName = dataSourceName;
        this.columnNameResultSetReader = columnNameResultSetReader;
        this.columnIndexResultSetReader = columnIndexResultSetReader;
        this.preparedStatementWriter = preparedStatementWriter;
<<<<<<< HEAD
        this.objectMapper = objectMapper;
        this.jsonColumnReaderProvider = new JsonColumnReaderProvider<>(objectMapper, sqlJsonColumnReaders);
=======
        this.jsonMapper = jsonMapper;
>>>>>>> dc87135b
        Collection<BeanDefinition<Object>> beanDefinitions = beanContext
                .getBeanDefinitions(Object.class, Qualifiers.byStereotype(Repository.class));
        for (BeanDefinition<Object> beanDefinition : beanDefinitions) {
            String targetDs = beanDefinition.stringValue(Repository.class).orElse(null);
            Class<Object> beanType = beanDefinition.getBeanType();
            if (targetDs == null || targetDs.equalsIgnoreCase(dataSourceName)) {
                SqlQueryBuilder queryBuilder = new SqlQueryBuilder(beanDefinition.getAnnotationMetadata());
                queryBuilders.put(beanType, queryBuilder);
            } else {
                repositoriesWithHardcodedDataSource.put(beanType, targetDs);
            }
        }
    }

    @Override
    public <E, R> PreparedQuery<E, R> decorate(PreparedQuery<E, R> preparedQuery) {
        return new DefaultSqlPreparedQuery<>(preparedQuery);
    }

    @Override
    public <E, R> StoredQuery<E, R> decorate(MethodInvocationContext<?, ?> context, StoredQuery<E, R> storedQuery) {
        Class<?> repositoryType = context.getTarget().getClass();
        SqlQueryBuilder queryBuilder = findQueryBuilder(repositoryType);
        RuntimePersistentEntity<E> runtimePersistentEntity = runtimeEntityRegistry.getEntity(storedQuery.getRootEntity());
        return new DefaultSqlStoredQuery<>(storedQuery, runtimePersistentEntity, queryBuilder);
    }

    /**
     * Prepare a statement for execution.
     *
     * @param statementFunction The statement function
     * @param preparedQuery     The prepared query
     * @param isUpdate          Is this an update
     * @param isSingleResult    Is it a single result
     * @param <T>               The query declaring type
     * @param <R>               The query result type
     * @return The prepared statement
     */
    protected <T, R> PS prepareStatement(StatementSupplier<PS> statementFunction,
                                         @NonNull PreparedQuery<T, R> preparedQuery,
                                         boolean isUpdate,
                                         boolean isSingleResult) throws Exc {
        SqlPreparedQuery<T, R> sqlPreparedQuery = getSqlPreparedQuery(preparedQuery);
        sqlPreparedQuery.prepare(null);
        if (!isUpdate) {
            sqlPreparedQuery.attachPageable(preparedQuery.getPageable(), isSingleResult);
        }

        String query = sqlPreparedQuery.getQuery();
        if (QUERY_LOG.isDebugEnabled()) {
            QUERY_LOG.debug("Executing Query: {}", query);
        }
        final PS ps;
        try {
            ps = statementFunction.create(query);
        } catch (Exception e) {
            throw new DataAccessException("Unable to prepare query [" + query + "]: " + e.getMessage(), e);
        }
        return ps;
    }

    /**
     * Set the parameter value on the given statement.
     *
     * @param preparedStatement The prepared statement
     * @param index             The index
     * @param dataType          The data type
     * @param value             The value
     * @param dialect           The dialect
     */
    protected void setStatementParameter(PS preparedStatement, int index, DataType dataType, Object value, Dialect dialect) {
        switch (dataType) {
            case UUID:
                if (value != null && dialect.requiresStringUUID(dataType)) {
                    value = value.toString();
                }
                break;
            case JSON:
                if (value != null && !value.getClass().equals(String.class)) {
                    if (jsonMapper == null) {
                        throw new IllegalStateException("For JSON data types support Micronaut ObjectMapper needs to be available on the classpath.");
                    }
                    try {
                        value = new String(jsonMapper.writeValueAsBytes(value), StandardCharsets.UTF_8);
                    } catch (IOException e) {
                        throw new DataAccessException("Failed setting JSON field parameter at index " + index, e);
                    }
                }
                break;
            case ENTITY:
                if (value != null) {
                    RuntimePersistentProperty<Object> idReader = getIdReader(value);
                    Object id = idReader.getProperty().get(value);
                    if (id == null) {
                        throw new DataAccessException("Supplied entity is a transient instance: " + value);
                    }
                    setStatementParameter(preparedStatement, index, idReader.getDataType(), id, dialect);
                    return;
                }
                break;
            default:
                break;
        }

        dataType = dialect.getDataType(dataType);

        if (QUERY_LOG.isTraceEnabled()) {
            QUERY_LOG.trace("Binding parameter at position {} to value {} with data type: {}", index, value, dataType);
        }
        preparedStatementWriter.setDynamic(preparedStatement, index, dataType, value);
    }

    /**
     * Resolves a stored insert for the given entity.
     *
     * @param annotationMetadata The repository annotation metadata
     * @param repositoryType     The repository type
     * @param rootEntity         The root entity
     * @param persistentEntity   The persistent entity
     * @param <E>                The entity type
     * @return The insert
     */
    @NonNull
    protected <E> SqlStoredQuery<E, E> resolveEntityInsert(AnnotationMetadata annotationMetadata,
                                                           Class<?> repositoryType,
                                                           @NonNull Class<E> rootEntity,
                                                           @NonNull RuntimePersistentEntity<E> persistentEntity) {

        //noinspection unchecked
        return entityInserts.computeIfAbsent(new QueryKey(repositoryType, rootEntity), (queryKey) -> {
            final SqlQueryBuilder queryBuilder = findQueryBuilder(repositoryType);
            final QueryResult queryResult = queryBuilder.buildInsert(annotationMetadata, persistentEntity);

            return new DefaultSqlStoredQuery<>(QueryResultStoredQuery.single(DataMethod.OperationType.INSERT, "Custom insert", AnnotationMetadata.EMPTY_METADATA, queryResult, rootEntity), persistentEntity, queryBuilder);
        });
    }

    /**
     * Builds a join table insert.
     *
     * @param repositoryType   The repository type
     * @param persistentEntity The entity
     * @param association      The association
     * @param <T>              The entity generic type
     * @return The insert statement
     */
    protected <T> String resolveAssociationInsert(Class repositoryType,
                                                  RuntimePersistentEntity<T> persistentEntity,
                                                  RuntimeAssociation<T> association) {
        return associationInserts.computeIfAbsent(association, association1 -> {
            final SqlQueryBuilder queryBuilder = findQueryBuilder(repositoryType);
            return queryBuilder.buildJoinTableInsert(persistentEntity, association1);
        });
    }

    /**
     * Resolves a stored update for the given entity.
     *
     * @param annotationMetadata The repository annotation metadata
     * @param repositoryType     The repository type
     * @param rootEntity         The root entity
     * @param persistentEntity   The persistent entity
     * @param <E>                The entity type
     * @return The insert
     */
    @NonNull
    protected <E> SqlStoredQuery<E, E> resolveEntityUpdate(AnnotationMetadata annotationMetadata,
                                                           Class<?> repositoryType,
                                                           @NonNull Class<E> rootEntity,
                                                           @NonNull RuntimePersistentEntity<E> persistentEntity) {

        final QueryKey key = new QueryKey(repositoryType, rootEntity);
        //noinspection unchecked
        return entityUpdates.computeIfAbsent(key, (queryKey) -> {
            final SqlQueryBuilder queryBuilder = findQueryBuilder(repositoryType);

            final String idName;
            final PersistentProperty identity = persistentEntity.getIdentity();
            if (identity != null) {
                idName = identity.getName();
            } else {
                idName = TypeRole.ID;
            }

            final QueryModel queryModel = QueryModel.from(persistentEntity)
                    .idEq(new QueryParameter(idName));
            List<String> updateProperties = persistentEntity.getPersistentProperties()
                    .stream().filter(p ->
                            !((p instanceof Association) && ((Association) p).isForeignKey()) &&
                                    p.getAnnotationMetadata().booleanValue(AutoPopulated.class, "updateable").orElse(true)
                    )
                    .map(PersistentProperty::getName)
                    .collect(Collectors.toList());
            final QueryResult queryResult = queryBuilder.buildUpdate(annotationMetadata, queryModel, updateProperties);
            return new DefaultSqlStoredQuery<>(QueryResultStoredQuery.single(DataMethod.OperationType.UPDATE, "Custom update", AnnotationMetadata.EMPTY_METADATA, queryResult, rootEntity), persistentEntity, queryBuilder);
        });
    }

    /**
     * Resolve SQL insert association operation.
     *
     * @param repositoryType   The repository type
     * @param association      The association
     * @param persistentEntity The persistent entity
     * @param entity           The entity
     * @param <T>              The entity type
     * @return The operation
     */
    protected <T> SqlStoredQuery<T, ?> resolveSqlInsertAssociation(Class<?> repositoryType, RuntimeAssociation<T> association, RuntimePersistentEntity<T> persistentEntity, T entity) {
        String sqlInsert = resolveAssociationInsert(repositoryType, persistentEntity, association);
        final SqlQueryBuilder queryBuilder = findQueryBuilder(repositoryType);
        List<QueryParameterBinding> parameters = new ArrayList<>();
        for (Map.Entry<PersistentProperty, Object> property : idPropertiesWithValues(persistentEntity.getIdentity(), entity).collect(Collectors.toList())) {
            parameters.add(new QueryParameterBinding() {

                @Override
                public String getName() {
                    return property.getKey().getName();
                }

                @Override
                public DataType getDataType() {
                    return property.getKey().getDataType();
                }

                @Override
                public Object getValue() {
                    return property.getValue();
                }
            });
        }
        for (PersistentPropertyPath pp : idProperties(association.getAssociatedEntity().getIdentity()).collect(Collectors.toList())) {
            parameters.add(new QueryParameterBinding() {

                @Override
                public String getName() {
                    return pp.getProperty().getName();
                }

                @Override
                public DataType getDataType() {
                    return pp.getProperty().getDataType();
                }

                @Override
                public String[] getPropertyPath() {
                    return pp.getArrayPath();
                }
            });
        }

        RuntimePersistentEntity associatedEntity = association.getAssociatedEntity();
        return new DefaultSqlStoredQuery<>(new BasicStoredQuery<>(sqlInsert, new String[0], parameters, persistentEntity.getIntrospection().getBeanType(), Object.class), associatedEntity, queryBuilder);
    }

    private SqlQueryBuilder findQueryBuilder(Class<?> repositoryType) {
        SqlQueryBuilder queryBuilder = queryBuilders.get(repositoryType);
        if (queryBuilder != null) {
            return queryBuilder;
        }
        String hardcodedDatasource = repositoriesWithHardcodedDataSource.get(repositoryType);
        if (hardcodedDatasource != null) {
            throw new IllegalStateException("Repository [" + repositoryType + "] requires datasource: [" + hardcodedDatasource + "] but this repository operations uses: [" + dataSourceName + "]");
        }
        throw new IllegalStateException("Cannot find a query builder for repository: [" + repositoryType + "]");
    }

    private Stream<PersistentPropertyPath> idProperties(PersistentProperty property) {
        List<PersistentPropertyPath> paths = new ArrayList<>();
        PersistentEntityUtils.traversePersistentProperties(property, (associations, persistentProperty) -> {
            paths.add(new PersistentPropertyPath(associations, property));
        });
        return paths.stream();
    }

    private Stream<Map.Entry<PersistentProperty, Object>> idPropertiesWithValues(PersistentProperty property, Object value) {
        List<Map.Entry<PersistentProperty, Object>> values = new ArrayList<>();
        PersistentEntityUtils.traversePersistentProperties(property, (associations, persistentProperty) -> {
            values.add(new AbstractMap.SimpleEntry<>(persistentProperty, new PersistentPropertyPath(associations, property).getPropertyValue(value)));
        });
        return values.stream();
    }

    protected final <E, R> SqlPreparedQuery<E, R> getSqlPreparedQuery(PreparedQuery<E, R> preparedQuery) {
        if (preparedQuery instanceof SqlPreparedQuery) {
            return (SqlPreparedQuery<E, R>) preparedQuery;
        }
        throw new IllegalStateException("Expected for prepared query to be of type: SqlPreparedQuery got: " + preparedQuery.getClass().getName());
    }

    protected final <E, R> SqlStoredQuery<E, R> getSqlStoredQuery(StoredQuery<E, R> storedQuery) {
        if (storedQuery instanceof SqlStoredQuery<E, R> sqlStoredQuery) {
            if (sqlStoredQuery.isExpandableQuery() && !(sqlStoredQuery instanceof SqlPreparedQuery)) {
                return new DefaultSqlPreparedQuery<>(sqlStoredQuery);
            }
            return sqlStoredQuery;
        }
        throw new IllegalStateException("Expected for prepared query to be of type: SqlStoredQuery got: " + storedQuery.getClass().getName());
    }

    /**
     * Does supports batch for update queries.
     *
     * @param persistentEntity The persistent entity
     * @param dialect          The dialect
     * @return true if supported
     */
    protected boolean isSupportsBatchInsert(PersistentEntity persistentEntity, Dialect dialect) {
        switch (dialect) {
            case SQL_SERVER:
                return false;
            case MYSQL:
            case ORACLE:
                if (persistentEntity.getIdentity() != null) {
                    // Oracle and MySql doesn't support a batch with returning generated ID: "DML Returning cannot be batched"
                    return !persistentEntity.getIdentity().isGenerated();
                }
                return false;
            default:
                return true;
        }
    }

    /**
     * Does supports batch for update queries.
     *
     * @param persistentEntity The persistent entity
     * @param dialect          The dialect
     * @return true if supported
     */
    protected boolean isSupportsBatchUpdate(PersistentEntity persistentEntity, Dialect dialect) {
        return true;
    }

    /**
     * Does supports batch for delete queries.
     *
     * @param persistentEntity The persistent entity
     * @param dialect          The dialect
     * @return true if supported
     */
    protected boolean isSupportsBatchDelete(PersistentEntity persistentEntity, Dialect dialect) {
        return true;
    }

    /**
     * Creates {@link SqlTypeMapper} for reading results from single column into an entity. For now, we support reading from JSON column,
     * however in support we might add XML support etc.
     *
     * @param queryResultInfo the query result info telling what format we read from
     * @param dialect the SQL dialect
     * @param columnName the column name where we are reading from
     * @param persistentEntity the persistent entity
     * @param loadListener the load listener if needed after entity loaded
     * @return the {@link SqlTypeMapper} able to decode from column value into given type
     * @param <T> the entity type
     * @param <RS> the result set type
     * @param <R> the result type
     */
    protected final <T, RS, R> SqlTypeMapper<RS, R> createQueryResultMapper(QueryResultInfo queryResultInfo, Dialect dialect, String columnName,
                                                                    RuntimePersistentEntity<T> persistentEntity, BiFunction<RuntimePersistentEntity<Object>, Object, Object> loadListener) {
        return switch (queryResultInfo.getType()) {
            case JSON -> createJsonQueryResultMapper(dialect, columnName, persistentEntity, loadListener);
            default -> throw new IllegalStateException("Unexpected query result type: " + queryResultInfo.getType());
        };
    }

    /**
     * Reads an object from the result set and given column.
     *
     * @param queryResultInfo the query result info telling what format we read from
     * @param rs the result set
     * @param dialect the SQL dialect
     * @param columnName the column name where we are reading from
     * @param persistentEntity the persistent entity
     * @param type the result type
     * @param loadListener the load listener if needed after entity loaded
     * @return an object read from the result set column
     * @param <R> the result type
     * @param <T> the entity type
     */
    protected final <R, T> R mapQueryColumnResult(QueryResultInfo queryResultInfo, ResultSet rs, Dialect dialect, String columnName,
                                          RuntimePersistentEntity<T> persistentEntity, Class<R> type,
                                          BiFunction<RuntimePersistentEntity<Object>, Object, Object> loadListener) {
        SqlTypeMapper<ResultSet, R> mapper = createQueryResultMapper(queryResultInfo, dialect, columnName, persistentEntity, loadListener);
        return mapper.map(rs, type);
    }

    /**
     * Creates {@link JsonQueryResultMapper} for JSON deserialization.
     *
     * @param dialect the SQL dialect
     * @param columnName the column name where query result is stored
     * @param persistentEntity the persistent entity
     * @param loadListener the load listener if needed after entity loaded
     * @return the {@link JsonQueryResultMapper}
     * @param <T> the entity type
     */
    private <T> JsonQueryResultMapper createJsonQueryResultMapper(Dialect dialect, String columnName,
                                                                  RuntimePersistentEntity<T> persistentEntity, BiFunction<RuntimePersistentEntity<Object>, Object, Object> loadListener) {
        return new JsonQueryResultMapper(columnName, persistentEntity, columnNameResultSetReader,
            jsonColumnReaderProvider.get(dialect), loadListener);
    }

    /**
     * Used to cache queries for entities.
     */
    private class QueryKey {
        final Class repositoryType;
        final Class entityType;

        QueryKey(Class repositoryType, Class entityType) {
            this.repositoryType = repositoryType;
            this.entityType = entityType;
        }

        @Override
        public boolean equals(Object o) {
            if (this == o) {
                return true;
            }
            if (o == null || getClass() != o.getClass()) {
                return false;
            }
            QueryKey queryKey = (QueryKey) o;
            return repositoryType.equals(queryKey.repositoryType) &&
                    entityType.equals(queryKey.entityType);
        }

        @Override
        public int hashCode() {
            return Objects.hash(repositoryType, entityType);
        }
    }


    /**
     * Functional interface used to supply a statement.
     *
     * @param <PS> The prepared statement type
     */
    @FunctionalInterface
    protected interface StatementSupplier<PS> {
        PS create(String ps) throws Exception;
    }


    /**
     * The provider for {@link JsonColumnReader} when JSON columns are being read.
     *
     * @param <RS> the result set type
     */
    protected static final class JsonColumnReaderProvider<RS> {

        private final JsonColumnReader<RS> defaultJsonColumnReader;
        private final Map<Dialect, SqlJsonColumnReader<RS>> jsonColumnReaderMap;

        JsonColumnReaderProvider(ObjectMapper objectMapper, List<SqlJsonColumnReader<RS>> jsonColumnReaders) {
            this.defaultJsonColumnReader = objectMapper == null ? null : new JsonColumnReader<>(objectMapper);
            if (CollectionUtils.isEmpty(jsonColumnReaders)) {
                jsonColumnReaderMap = Collections.emptyMap();
            } else {
                jsonColumnReaderMap = jsonColumnReaders.stream().collect(Collectors.toMap(SqlJsonColumnReader::getDialect, Function.identity()));
            }
        }

        /**
         * Provides {@link JsonQueryResultMapper} for given SQL dialect.
         *
         * @param dialect the SQL dialect
         * @return the {@link JsonColumnReader} for given dialect, or default JSON column reader if dialect does not have specific one
         */
        public JsonColumnReader<RS> get(Dialect dialect) {
            JsonColumnReader<RS> jsonColumnReader = jsonColumnReaderMap.get(dialect);
            if (jsonColumnReader != null) {
                if (LOG.isDebugEnabled()) {
                    LOG.debug("Using custom JSON column reader for dialect: {}", dialect);
                }
                return jsonColumnReader;
            }
            return defaultJsonColumnReader;
        }

        /**
         * Provides default {@link JsonColumnReader}.
         *
         * @return the default json column reader
         */
        public JsonColumnReader<RS> getDefault() {
            return defaultJsonColumnReader;
        }
    }
}<|MERGE_RESOLUTION|>--- conflicted
+++ resolved
@@ -112,12 +112,8 @@
     protected final ResultReader<RS, Integer> columnIndexResultSetReader;
     @SuppressWarnings("WeakerAccess")
     protected final QueryStatement<PS, Integer> preparedStatementWriter;
-<<<<<<< HEAD
-    protected final ObjectMapper objectMapper;
+    protected final JsonMapper jsonMapper;
     protected final JsonColumnReaderProvider<RS> jsonColumnReaderProvider;
-=======
-    protected final JsonMapper jsonMapper;
->>>>>>> dc87135b
     protected final Map<Class, SqlQueryBuilder> queryBuilders = new HashMap<>(10);
     protected final Map<Class, String> repositoriesWithHardcodedDataSource = new HashMap<>(10);
     private final Map<QueryKey, SqlStoredQuery> entityInserts = new ConcurrentHashMap<>(10);
@@ -127,7 +123,6 @@
     /**
      * Default constructor.
      *
-<<<<<<< HEAD
      * @param dataSourceName               The datasource name
      * @param columnNameResultSetReader    The column name result reader
      * @param columnIndexResultSetReader   The column index result reader
@@ -137,20 +132,8 @@
      * @param beanContext                  The bean context
      * @param conversionService            The conversion service
      * @param attributeConverterRegistry   The attribute converter registry
-     * @param objectMapper                 The object mapper
+     * @param jsonMapper                   The JSON mapper
      * @param sqlJsonColumnReaders         The custom SQL json column readers
-=======
-     * @param dataSourceName             The datasource name
-     * @param columnNameResultSetReader  The column name result reader
-     * @param columnIndexResultSetReader The column index result reader
-     * @param preparedStatementWriter    The prepared statement writer
-     * @param dateTimeProvider           The date time provider
-     * @param runtimeEntityRegistry      The entity registry
-     * @param beanContext                The bean context
-     * @param conversionService          The conversion service
-     * @param attributeConverterRegistry The attribute converter registry
-     * @param jsonMapper                 The JSON mapper
->>>>>>> dc87135b
      */
     protected AbstractSqlRepositoryOperations(
             String dataSourceName,
@@ -162,23 +145,15 @@
             BeanContext beanContext,
             DataConversionService conversionService,
             AttributeConverterRegistry attributeConverterRegistry,
-<<<<<<< HEAD
-            ObjectMapper objectMapper,
+            JsonMapper jsonMapper,
             List<SqlJsonColumnReader<RS>> sqlJsonColumnReaders) {
-=======
-            JsonMapper jsonMapper) {
->>>>>>> dc87135b
         super(dateTimeProvider, runtimeEntityRegistry, conversionService, attributeConverterRegistry);
         this.dataSourceName = dataSourceName;
         this.columnNameResultSetReader = columnNameResultSetReader;
         this.columnIndexResultSetReader = columnIndexResultSetReader;
         this.preparedStatementWriter = preparedStatementWriter;
-<<<<<<< HEAD
-        this.objectMapper = objectMapper;
-        this.jsonColumnReaderProvider = new JsonColumnReaderProvider<>(objectMapper, sqlJsonColumnReaders);
-=======
         this.jsonMapper = jsonMapper;
->>>>>>> dc87135b
+        this.jsonColumnReaderProvider = new JsonColumnReaderProvider<>(jsonMapper, sqlJsonColumnReaders);
         Collection<BeanDefinition<Object>> beanDefinitions = beanContext
                 .getBeanDefinitions(Object.class, Qualifiers.byStereotype(Repository.class));
         for (BeanDefinition<Object> beanDefinition : beanDefinitions) {
@@ -636,8 +611,8 @@
         private final JsonColumnReader<RS> defaultJsonColumnReader;
         private final Map<Dialect, SqlJsonColumnReader<RS>> jsonColumnReaderMap;
 
-        JsonColumnReaderProvider(ObjectMapper objectMapper, List<SqlJsonColumnReader<RS>> jsonColumnReaders) {
-            this.defaultJsonColumnReader = objectMapper == null ? null : new JsonColumnReader<>(objectMapper);
+        JsonColumnReaderProvider(JsonMapper jsonMapper, List<SqlJsonColumnReader<RS>> jsonColumnReaders) {
+            this.defaultJsonColumnReader = jsonMapper == null ? null : new JsonColumnReader<>(jsonMapper);
             if (CollectionUtils.isEmpty(jsonColumnReaders)) {
                 jsonColumnReaderMap = Collections.emptyMap();
             } else {
