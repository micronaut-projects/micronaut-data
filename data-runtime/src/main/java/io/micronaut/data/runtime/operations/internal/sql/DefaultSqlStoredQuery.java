--- conflicted
+++ resolved
@@ -20,7 +20,6 @@
 import io.micronaut.core.type.Argument;
 import io.micronaut.data.model.query.builder.sql.Dialect;
 import io.micronaut.data.model.query.builder.sql.SqlQueryBuilder;
-import io.micronaut.data.model.runtime.DelegatingQueryParameterBinding;
 import io.micronaut.data.model.runtime.QueryParameterBinding;
 import io.micronaut.data.model.runtime.RuntimePersistentEntity;
 import io.micronaut.data.model.runtime.StoredQuery;
@@ -29,7 +28,6 @@
 import java.util.AbstractMap;
 import java.util.Arrays;
 import java.util.List;
-import java.util.ListIterator;
 import java.util.Map;
 import java.util.Objects;
 import java.util.stream.Collectors;
@@ -43,11 +41,7 @@
  * @since 3.5.0
  */
 @Internal
-<<<<<<< HEAD
-public final class DefaultSqlStoredQuery<E, R> implements SqlStoredQuery<E, R>, DelegateStoredQuery<E, R> {
-=======
 public final class DefaultSqlStoredQuery<E, R> extends DefaultBindableParametersStoredQuery<E, R> implements SqlStoredQuery<E, R> {
->>>>>>> 81cf9420
 
     private final boolean expandableQuery;
     private final SqlQueryBuilder queryBuilder;
@@ -92,170 +86,6 @@
             return null;
         }
         return storedQuery.getQueryBindings().stream()
-<<<<<<< HEAD
-                .filter(b -> b.isAutoPopulated() && b.isRequiresPreviousPopulatedValue())
-                .map(b -> {
-                    if (b.getPropertyPath() == null) {
-                        throw new IllegalStateException("Missing property path for query parameter: " + b);
-                    }
-                    Object value = entity;
-                    for (String property : b.getPropertyPath()) {
-                        if (value == null) {
-                            break;
-                        }
-                        value = BeanWrapper.getWrapper(value).getRequiredProperty(property, Argument.OBJECT_ARGUMENT);
-                    }
-                    return new AbstractMap.SimpleEntry<>(b, value);
-                })
-                .filter(e -> e.getValue() != null)
-                .collect(Collectors.toMap(AbstractMap.SimpleEntry::getKey, AbstractMap.SimpleEntry::getValue));
-    }
-
-    @Override
-    public void bindParameters(Binder binder,
-                               @Nullable
-                              InvocationContext<?, ?> invocationContext,
-                               @Nullable
-                              E entity,
-                               @Nullable
-                              Map<QueryParameterBinding, Object> previousValues) {
-        for (QueryParameterBinding queryParameterBinding : storedQuery.getQueryBindings()) {
-            bindParameter(binder, invocationContext, entity, previousValues, queryParameterBinding);
-        }
-    }
-
-    private void bindParameter(Binder binder,
-                               @Nullable InvocationContext<?, ?> invocationContext,
-                               @Nullable E entity,
-                               @Nullable Map<QueryParameterBinding, Object> previousValues,
-                               QueryParameterBinding binding) {
-        RuntimePersistentEntity<E> persistentEntity = getPersistentEntity();
-        Class<?> parameterConverter = binding.getParameterConverterClass();
-        Object value = binding.getValue();
-        RuntimePersistentProperty<?> persistentProperty = null;
-        Argument<?> argument = null;
-        if (value == null) {
-            if (binding.getParameterIndex() != -1) {
-                requireInvocationContext(invocationContext);
-                value = resolveParameterValue(binding, invocationContext.getParameterValues());
-                argument = invocationContext.getArguments()[binding.getParameterIndex()];
-            } else if (binding.isAutoPopulated()) {
-                PersistentPropertyPath pp = getRequiredPropertyPath(binding, persistentEntity);
-                persistentProperty = (RuntimePersistentProperty) pp.getProperty();
-                if (binding.isRequiresPreviousPopulatedValue()) {
-                    if (previousValues != null) {
-                        value = previousValues.get(binding);
-                    }
-                } else {
-                    if (entity == null) {
-                        Object previousValue = null;
-                        QueryParameterBinding previousPopulatedValueParameter = binding.getPreviousPopulatedValueParameter();
-                        if (previousPopulatedValueParameter != null) {
-                            if (previousPopulatedValueParameter.getParameterIndex() == -1) {
-                                throw new IllegalStateException("Previous value parameter cannot be bind!");
-                            }
-                            requireInvocationContext(invocationContext);
-                            previousValue = resolveParameterValue(previousPopulatedValueParameter, invocationContext.getParameterValues());
-                        }
-                        value = binder.autoPopulateRuntimeProperty(persistentProperty, previousValue);
-                    } else {
-                        value = pp.getPropertyValue(entity);
-                    }
-                }
-                value = binder.convert(value, persistentProperty);
-                parameterConverter = null;
-            } else if (entity != null) {
-                PersistentPropertyPath pp = getRequiredPropertyPath(binding, persistentEntity);
-                value = pp.getPropertyValue(entity);
-                persistentProperty = (RuntimePersistentProperty<?>) pp.getProperty();
-            } else {
-                int currentIndex = binder.currentIndex();
-                if (currentIndex != -1) {
-                    throw new IllegalStateException("Invalid query [" + getQuery() + "]. Unable to establish parameter value for parameter at position: " + currentIndex);
-                } else {
-                    throw new IllegalStateException("Invalid query [" + getQuery() + "]. Unable to establish parameter value for parameter: " + binding.getName());
-                }
-            }
-        }
-
-        if (persistentProperty != null) {
-            argument = persistentProperty.getArgument();
-            if (binding.getDataType() != persistentProperty.getDataType()) {
-                RuntimePersistentProperty<?> finalPersistentProperty = persistentProperty;
-                binding = new DelegatingQueryParameterBinding(binding) {
-
-                    @Override
-                    public DataType getDataType() {
-                        return finalPersistentProperty.getDataType();
-                    }
-                };
-            }
-        }
-
-        List<Object> values = binding.isExpandable() ? expandValue(value, binding.getDataType()) : null;
-        if (values != null && values.isEmpty()) {
-            // Empty collections / array should always set at least one value
-            value = null;
-            values = null;
-        } else if (values != null && values.size() == 1) {
-            // Bind as one if the expanded collections is just one item
-            value = values.iterator().next();
-            values = null;
-        }
-        if (values == null) {
-            if (parameterConverter != null) {
-                value = binder.convert(parameterConverter, value, argument);
-            } else if (persistentProperty != null) {
-                value = binder.convert(value, persistentProperty);
-            }
-            binder.bindOne(binding, value);
-        } else {
-            values = new ArrayList<>(values);
-            for (ListIterator<Object> iterator = values.listIterator(); iterator.hasNext(); ) {
-                Object v = iterator.next();
-                if (parameterConverter != null) {
-                    v = binder.convert(parameterConverter, v, argument);
-                } else if (persistentProperty != null) {
-                    v = binder.convert(v, persistentProperty);
-                }
-                iterator.set(v);
-            }
-            binder.bindMany(binding, values);
-        }
-    }
-
-    private Object resolveParameterValue(QueryParameterBinding queryParameterBinding, Object[] parameterArray) {
-        Object value;
-        value = parameterArray[queryParameterBinding.getParameterIndex()];
-        String[] parameterBindingPath = queryParameterBinding.getParameterBindingPath();
-        if (parameterBindingPath != null) {
-            for (String prop : parameterBindingPath) {
-                if (value == null) {
-                    break;
-                }
-                value = BeanWrapper.getWrapper(value).getRequiredProperty(prop, Argument.OBJECT_ARGUMENT);
-            }
-        }
-        return value;
-    }
-
-    private List<Object> expandValue(Object value, DataType dataType) {
-        // Special case for byte array, we want to support a list of byte[] convertible values
-        if (value == null || dataType.isArray() && dataType != DataType.BYTE_ARRAY || value instanceof byte[]) {
-            // not expanded
-            return null;
-        } else if (value instanceof Iterable) {
-            return (List<Object>) CollectionUtils.iterableToList((Iterable<?>) value);
-        } else if (value.getClass().isArray()) {
-            int len = Array.getLength(value);
-            if (len == 0) {
-                return Collections.emptyList();
-            } else {
-                List<Object> list = new ArrayList<>(len);
-                for (int j = 0; j < len; j++) {
-                    Object o = Array.get(value, j);
-                    list.add(o);
-=======
             .filter(b -> b.isAutoPopulated() && b.isRequiresPreviousPopulatedValue())
             .map(b -> {
                 if (b.getPropertyPath() == null) {
@@ -267,7 +97,6 @@
                         break;
                     }
                     value = BeanWrapper.getWrapper(value).getRequiredProperty(property, Argument.OBJECT_ARGUMENT);
->>>>>>> 81cf9420
                 }
                 return new AbstractMap.SimpleEntry<>(b, value);
             })
