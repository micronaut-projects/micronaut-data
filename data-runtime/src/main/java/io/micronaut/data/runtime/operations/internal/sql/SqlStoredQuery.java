--- conflicted
+++ resolved
@@ -16,18 +16,11 @@
 package io.micronaut.data.runtime.operations.internal.sql;
 
 import io.micronaut.core.annotation.Internal;
-<<<<<<< HEAD
-import io.micronaut.core.annotation.NonNull;
-import io.micronaut.core.annotation.Nullable;
-import io.micronaut.core.type.Argument;
-=======
->>>>>>> 81cf9420
 import io.micronaut.data.model.query.builder.sql.Dialect;
 import io.micronaut.data.model.query.builder.sql.SqlQueryBuilder;
 import io.micronaut.data.model.runtime.QueryParameterBinding;
 import io.micronaut.data.runtime.operations.internal.query.BindableParametersStoredQuery;
 
-import java.util.Collection;
 import java.util.Map;
 
 /**
@@ -66,80 +59,4 @@
      */
     Map<QueryParameterBinding, Object> collectAutoPopulatedPreviousValues(E entity);
 
-<<<<<<< HEAD
-    /**
-     * Bind query parameters.
-     *
-     * @param binder            The binder
-     * @param invocationContext The invocation context
-     * @param entity            The entity
-     * @param previousValues    The previous auto-populated collected values
-     */
-    void bindParameters(Binder binder,
-                        @Nullable InvocationContext<?, ?> invocationContext,
-                        @Nullable E entity,
-                        @Nullable Map<QueryParameterBinding, Object> previousValues);
-
-    /**
-     * Parameters binder.
-     */
-    interface Binder {
-
-        /**
-         * Auto populate property value.
-         *
-         * @param persistentProperty The property
-         * @param previousValue      The previous value
-         * @return The populated value
-         */
-        @NonNull
-        Object autoPopulateRuntimeProperty(@NonNull RuntimePersistentProperty<?> persistentProperty, @Nullable Object previousValue);
-
-        /**
-         * Convert value according to the property definition.
-         *
-         * @param value    The value
-         * @param property The property
-         * @return The converted value
-         */
-        @Nullable
-        Object convert(@Nullable Object value, @Nullable RuntimePersistentProperty<?> property);
-
-        /**
-         * Convert value using the converter class.
-         *
-         * @param converterClass The converterClass
-         * @param value          The value
-         * @param argument       The argument
-         * @return The converted value
-         */
-        @Nullable
-        Object convert(@Nullable Class<?> converterClass, @Nullable Object value, @Nullable Argument<?> argument);
-
-        /**
-         * Bind the value.
-         *
-         * @param binding The binding
-         * @param value    The value
-         */
-        void bindOne(@NonNull QueryParameterBinding binding, @Nullable Object value);
-
-        /**
-         * Bind multiple values.
-         *
-         * @param binding The binding
-         * @param values  The values
-         */
-        void bindMany(@NonNull QueryParameterBinding binding, @NonNull Collection<Object> values);
-
-        /**
-         * @return current index
-         */
-        default int currentIndex() {
-            return -1;
-        }
-
-    }
-=======
->>>>>>> 81cf9420
 }