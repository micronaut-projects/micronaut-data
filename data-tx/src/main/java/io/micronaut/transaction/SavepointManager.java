--- conflicted
+++ resolved
@@ -33,11 +33,9 @@
  * @since 1.1
  * @see TransactionStatus
  * @see TransactionDefinition.Propagation#NESTED
-<<<<<<< HEAD
+ * * @see java.sql.Savepoint
+ * @see TransactionDefinition.Propagation#NESTED
  * @see java.sql.Savepoint
-=======
- * * @see java.sql.Savepoint
->>>>>>> 67b9d22e
  */
 public interface SavepointManager {
 
