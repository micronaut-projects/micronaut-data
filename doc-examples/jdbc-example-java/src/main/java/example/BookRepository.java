/*
 * Copyright 2017-2020 original authors
 *
 * Licensed under the Apache License, Version 2.0 (the "License");
 * you may not use this file except in compliance with the License.
 * You may obtain a copy of the License at
 *
 * https://www.apache.org/licenses/LICENSE-2.0
 *
 * Unless required by applicable law or agreed to in writing, software
 * distributed under the License is distributed on an "AS IS" BASIS,
 * WITHOUT WARRANTIES OR CONDITIONS OF ANY KIND, either express or implied.
 * See the License for the specific language governing permissions and
 * limitations under the License.
 */
<<<<<<< HEAD
=======
// tag::repository[]
>>>>>>> a193a4b1
package example;

import io.micronaut.context.annotation.Executable;
import io.micronaut.data.annotation.*;
import io.micronaut.data.jdbc.annotation.JdbcRepository;
import io.micronaut.data.model.*;
import io.micronaut.data.model.query.builder.sql.Dialect;
import io.micronaut.data.repository.CrudRepository;
import java.util.List;


@JdbcRepository(dialect = Dialect.H2)        // <1>
interface BookRepository extends CrudRepository<Book, Long> { // <2>
// end::repository[]

    // tag::simple[]
    Book findByTitle(String title);

    Book getByTitle(String title);

    Book retrieveByTitle(String title);
    // end::simple[]

    // tag::greaterthan[]
    List<Book> findByPagesGreaterThan(int pageCount);
    // end::greaterthan[]

    // tag::logical[]
    List<Book> findByPagesGreaterThanOrTitleLike(int pageCount, String title);
    // end::logical[]

    // tag::simple-alt[]
    // tag::repository[]
    @Executable
    Book find(String title);
    // end::simple-alt[]
    // end::repository[]

    // tag::pageable[]
    List<Book> findByPagesGreaterThan(int pageCount, Pageable pageable);

    Page<Book> findByTitleLike(String title, Pageable pageable);

    Slice<Book> list(Pageable pageable);
    // end::pageable[]

    // tag::simple-projection[]
    List<String> findTitleByPagesGreaterThan(int pageCount);
    // end::simple-projection[]

    // tag::top-projection[]
    List<Book> findTop3ByTitleLike(String title);
    // end::top-projection[]

    // tag::ordering[]
    List<Book> listOrderByTitle();

    List<Book> listOrderByTitleDesc();
    // end::ordering[]

    // tag::explicit[]
    @Query("SELECT * FROM Book AS b WHERE b.title = :t ORDER BY b.title")
    List<Book> listBooks(String t);
    // end::explicit[]

    // tag::save[]
    Book persist(Book entity);
    // end::save[]

    // tag::save2[]
    Book persist(String title, int pages);
    // end::save2[]

    // tag::update[]
    void update(@Id Long id, int pages);

    void update(@Id Long id, String title);
    // end::update[]

    // tag::update2[]
    void updateByTitle(String title, int pages);
    // end::update2[]

    // tag::deleteall[]
    void deleteAll();
    // end::deleteall[]

    // tag::deleteone[]
    void delete(String title);
    // end::deleteone[]

    // tag::deleteby[]
    void deleteByTitleLike(String title);
    // end::deleteby[]

    // tag::dto[]
    BookDTO findOne(String title);
    // end::dto[]

    // tag::native[]
    @Query("select * from book b where b.title like :title limit 5")
    List<Book> findBooks(String title);
    // end::native[]

// tag::repository[]
}
// end::repository[]<|MERGE_RESOLUTION|>--- conflicted
+++ resolved
@@ -13,10 +13,7 @@
  * See the License for the specific language governing permissions and
  * limitations under the License.
  */
-<<<<<<< HEAD
-=======
 // tag::repository[]
->>>>>>> a193a4b1
 package example;
 
 import io.micronaut.context.annotation.Executable;
