--- conflicted
+++ resolved
@@ -7,11 +7,7 @@
 
 micronaut-azure = "5.0.0-M3"
 micronaut-reactor = "3.0.0-M4"
-<<<<<<< HEAD
 micronaut-rxjava2 = "2.0.0-M3"
-=======
-micronaut-rxjava2 = "2.0.0-M1"
->>>>>>> 91c37b1e
 micronaut-r2dbc = "5.0.0-M7"
 micronaut-serde = "2.0.0-M8"
 micronaut-sql = "5.0.0-M8"
