[versions]
<<<<<<< HEAD
micronaut = "4.0.0-SNAPSHOT"
=======
micronaut = "4.0.0-M5"
>>>>>>> 60369ce3
micronaut-platform = "4.0.0-M2"
micronaut-docs = "2.0.0"
micronaut-gradle-plugin = "4.0.0-M3"
micronaut-testresources = "2.0.0-M8"

micronaut-azure = "5.0.0-M2"
micronaut-reactor = "3.0.0-M1"
micronaut-rxjava2 = "2.0.0-M1"
micronaut-r2dbc = "5.0.0-M5"
micronaut-serde = "2.0.0-M8"
micronaut-sql = "5.0.0-M6"
micronaut-spring = "5.0.0-M1"
micronaut-test = "4.0.0-M3"
micronaut-mongo = "5.0.0-M2"
micronaut-kotlin = "4.0.0-M1"
micronaut-multitenancy = "5.0.0-M2"
micronaut-validation = "4.0.0-M7"
micronaut-logging = "1.0.0-M2"

groovy = "4.0.12"

javax-persistence = "2.2"
jakarta-persistence = "3.1.0"
jakarta-javax-persistence = "3.1.0"
javax-transaction = "1.3"
jakarta-transaction = "2.0.1"

hibernate = "6.2.3.Final"
hibernate-jpamodelgen-jakarta = "6.0.0.Alpha9"

spring-data = "3.1.0"

# JDBC Drivers

# Need to leave it here because micronaut-sql uses older version. When it's upgraded there then we can remove this declaration here
oracle-jdbc-driver = "23.2.0.0"

# Testing and benchmarking

benchmark-spring-data = "2023.0.0"
spock = "2.2-groovy-4.0"
cglib = "3.3.0"
objenesis = "3.3"
testcontainers = "1.18.1"
jmh = "1.36"
jetbrains-annotations = "24.0.1"

# Gradle plugins

ksp-gradle-plugin = "1.8.21-1.0.11"
kotlin-gradle-plugin = "1.8.21"
jmh-gradle-plugin = "0.7.1"
spring-boot-gradle-plugin = "3.1.0"
spring-dependency-management-gradle-plugin = "1.1.0"
shadow-gradle-plugin = "8.0.0"

# Dependency versions which are found in the platform BOM
# meaning that they should be extracted into their own BOM
kotlin-coroutines = "1.7.1"


[libraries]
# Core
micronaut-core = { module = 'io.micronaut:micronaut-core-bom', version.ref = 'micronaut' }

micronaut-testresources-client = { module = 'io.micronaut.testresources:micronaut-test-resources-client', version.ref = "micronaut-testresources" }
micronaut-testresources-extensions-junit-platform = { module = 'io.micronaut.testresources:micronaut-test-resources-extensions-junit-platform', version.ref = "micronaut-testresources" }

reactor = { module = 'io.projectreactor:reactor-core' }

micronaut-reactor = { module = 'io.micronaut.reactor:micronaut-reactor-bom', version.ref = "micronaut-reactor" }
micronaut-rxjava2 = { module = 'io.micronaut.rxjava2:micronaut-rxjava2-bom', version.ref = "micronaut-rxjava2" }
micronaut-kotlin = { module = 'io.micronaut.kotlin:micronaut-kotlin-bom', version.ref = "micronaut-kotlin" }
micronaut-multitenancy = { module = 'io.micronaut.multitenancy:micronaut-multitenancy-bom', version.ref = "micronaut-multitenancy" }
micronaut-testresources = { module = 'io.micronaut.testresources:micronaut-test-resources-bom', version.ref = "micronaut-testresources" }
micronaut-validation = { module = 'io.micronaut.validation:micronaut-validation-bom', version.ref = "micronaut-validation" }
micronaut-logging = { module = "io.micronaut.logging:micronaut-logging-bom", version.ref = "micronaut-logging" }
micronaut-mongo = { module = "io.micronaut.mongodb:micronaut-mongo-bom", version.ref = "micronaut-mongo" }

groovy-sql = { module = "org.apache.groovy:groovy-sql" }
groovy-dateutil = { module = "org.apache.groovy:groovy-dateutil", version.ref = "groovy" }

cglib = { module = "cglib:cglib-nodep", version.ref = "cglib" }
objenesis = { module = "org.objenesis:objenesis", version.ref = "objenesis" }

micronaut-docs = { module = "io.micronaut.docs:micronaut-docs-asciidoc-config-props", version.ref = "micronaut-docs" }

jackson-databind = { module = "com.fasterxml.jackson.core:jackson-databind" }
jackson-annotations = { module = "com.fasterxml.jackson.core:jackson-annotations" }

kotlin-stdlib = { module = "org.jetbrains.kotlin:kotlin-stdlib-jdk8" }
kotlin-coroutines = { module = "org.jetbrains.kotlinx:kotlinx-coroutines-core", version.ref = "kotlin-coroutines" }
kotlin-coroutines-reactor = { module = "org.jetbrains.kotlinx:kotlinx-coroutines-reactor", version.ref = "kotlin-coroutines" }
kotlin-coroutines-reactive = { module = "org.jetbrains.kotlinx:kotlinx-coroutines-reactive", version.ref = "kotlin-coroutines" }

javax-transaction-api = { module = "javax.transaction:javax.transaction-api", version.ref = "javax-transaction" }
jakarta-transaction-api = { module = "jakarta.transaction:jakarta.transaction-api", version.ref = "jakarta-transaction" }

javax-persistence-api = { module = "javax.persistence:javax.persistence-api", version.ref = "javax-persistence" }
jakarta-persistence-api = { module = "jakarta.persistence:jakarta.persistence-api", version.ref = "jakarta-persistence" }
jakarta-persistence-api2 = { module = "jakarta.persistence:jakarta.persistence-api", version.ref = "jakarta-javax-persistence" }

jmh-core = { module = "org.openjdk.jmh:jmh-core", version.ref = "jmh" }
jmh-annprocess = { module = "org.openjdk.jmh:jmh-generator-annprocess", version.ref = "jmh" }

benchmark-spring-data-bom = { module = "org.springframework.data:spring-data-bom", version.ref = "benchmark-spring-data" }

jetbrains-annotations = { module = "org.jetbrains:annotations", version.ref = "jetbrains-annotations" }

# Test

micronaut-test-core = { module = "io.micronaut.test:micronaut-test-core", version.ref = "micronaut-test" }
micronaut-test-spock = { module = "io.micronaut.test:micronaut-test-spock", version.ref = "micronaut-test" }

jupiter-engine = { module = 'org.junit.jupiter:junit-jupiter-engine' }

# JPA

micronaut-spring = { module = "io.micronaut.spring:micronaut-spring-bom", version.ref = "micronaut-spring" }

micronaut-sql = { module = "io.micronaut.sql:micronaut-sql-bom", version.ref = "micronaut-sql" }

hibernate-core = { module = "org.hibernate.orm:hibernate-core", version.ref = "hibernate" }
hibernate-jpamodelgen = { module = "org.hibernate.orm:hibernate-jpamodelgen", version.ref = "hibernate" }
hibernate-jpamodelgen-jakarta = { module = "org.hibernate.orm:hibernate-jpamodelgen-jakarta", version.ref = "hibernate-jpamodelgen-jakarta" }

spring-data-jpa = { module = "org.springframework.data:spring-data-jpa", version.ref = "spring-data" }
spring-data-commons = { module = "org.springframework.data:spring-data-commons", version.ref = "spring-data" }

# JDBC

micronaut-sql-jdbc-tomcat = { module = "io.micronaut.sql:micronaut-jdbc-tomcat", version.ref = "micronaut-sql" }
micronaut-sql-jdbc = { module = "io.micronaut.sql:micronaut-jdbc", version.ref = "micronaut-sql" }

drivers-jdbc-oracle = { module = "com.oracle.database.jdbc:ojdbc8", version.ref = "oracle-jdbc-driver" }

# R2DBC

micronaut-r2dbc = { module = "io.micronaut.r2dbc:micronaut-r2dbc-bom", version.ref = "micronaut-r2dbc" }

# TESTCONTAINERS

testcontainers-bom = { module = "org.testcontainers:testcontainers-bom", version.ref = "testcontainers" }
testcontainers-spock = { module = "org.testcontainers:spock" }
testcontainers-postgresql = { module = "org.testcontainers:postgresql" }
testcontainers-mysql = { module = "org.testcontainers:mysql" }
testcontainers-mariadb = { module = "org.testcontainers:mariadb" }
testcontainers-mssqlserver = { module = "org.testcontainers:mssqlserver" }
testcontainers-oracle = { module = "org.testcontainers:oracle-xe" }
testcontainers-r2dbc = { module = "org.testcontainers:r2dbc" }
testcontainers-mongodb = { module = "org.testcontainers:mongodb" }
testcontainers-azure = { module = "org.testcontainers:azure" }

# SERDE

micronaut-serde = { module = "io.micronaut.serde:micronaut-serde-bom", version.ref = "micronaut-serde" }

# AZURE COSMOS

micronaut-azure-cosmos = { module = "io.micronaut.azure:micronaut-azure-cosmos", version.ref = "micronaut-azure" }

# PLUGINS

gradle-micronaut = { module = "io.micronaut.gradle:micronaut-gradle-plugin", version.ref = "micronaut-gradle-plugin" }
gradle-kotlin = { module = "org.jetbrains.kotlin:kotlin-gradle-plugin", version.ref = "kotlin-gradle-plugin" }
gradle-kotlin-allopen = { module = "org.jetbrains.kotlin:kotlin-allopen", version.ref = "kotlin-gradle-plugin" }
gradle-kotlin-noarg = { module = "org.jetbrains.kotlin:kotlin-noarg", version.ref = "kotlin-gradle-plugin" }
gradle-ksp = { module = "com.google.devtools.ksp:symbol-processing-gradle-plugin", version.ref = "ksp-gradle-plugin" }
gradle-jmh = { module = "me.champeau.jmh:jmh-gradle-plugin", version.ref = "jmh-gradle-plugin" }
gradle-spring-boot = { module = "org.springframework.boot:spring-boot-gradle-plugin", version.ref = "spring-boot-gradle-plugin" }
gradle-spring-dependencies = { module = "io.spring.gradle:dependency-management-plugin", version.ref = "spring-dependency-management-gradle-plugin" }
gradle-shadow = { module = "gradle.plugin.com.github.johnrengelman:shadow", version.ref = "shadow-gradle-plugin" }<|MERGE_RESOLUTION|>--- conflicted
+++ resolved
@@ -1,9 +1,5 @@
 [versions]
-<<<<<<< HEAD
-micronaut = "4.0.0-SNAPSHOT"
-=======
 micronaut = "4.0.0-M5"
->>>>>>> 60369ce3
 micronaut-platform = "4.0.0-M2"
 micronaut-docs = "2.0.0"
 micronaut-gradle-plugin = "4.0.0-M3"
