--- conflicted
+++ resolved
@@ -60,11 +60,7 @@
 # Testing and benchmarking
 
 benchmark-spring-data-mongodb = "4.9.1"
-<<<<<<< HEAD
 benchmark-spring-data = "2023.0.0"
-=======
-benchmark-spring-data = "2022.0.6"
->>>>>>> 27030daf
 spock = "2.2-groovy-4.0"
 cglib = "3.3.0"
 objenesis = "3.3"
