--- conflicted
+++ resolved
@@ -1,13 +1,8 @@
 [versions]
 micronaut = "4.0.0-SNAPSHOT"
 micronaut-docs = "2.0.0"
-<<<<<<< HEAD
 micronaut-gradle-plugin = "3.7.4"
-micronaut-azure = "3.8.0"
-=======
-micronaut-gradle-plugin = "3.7.3"
 micronaut-azure = "3.9.0"
->>>>>>> dad280ea
 micronaut-testresources = "1.2.4"
 
 micronaut-reactor = "3.0.0-SNAPSHOT"
