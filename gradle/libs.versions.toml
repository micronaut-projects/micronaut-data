[versions]
micronaut = "4.0.0-M4"
micronaut-platform = "4.0.0-M2"
micronaut-docs = "2.0.0"
micronaut-gradle-plugin = "4.0.0-M3"
<<<<<<< HEAD
micronaut-testresources = "2.0.0-M7"
=======
micronaut-testresources = "2.0.0-M5"
>>>>>>> 55b4ceff

micronaut-azure = "5.0.0-M2"
micronaut-reactor = "3.0.0-M1"
micronaut-rxjava2 = "2.0.0-M1"
<<<<<<< HEAD
micronaut-r2dbc = "5.0.0-M5"
micronaut-serde = "2.0.0-M7"
micronaut-sql = "5.0.0-M5"
=======
micronaut-r2dbc = "5.0.0-M3"
micronaut-serde = "2.0.0-M5"
micronaut-sql = "5.0.0-M6"
>>>>>>> 55b4ceff
micronaut-spring = "5.0.0-M1"
micronaut-test = "4.0.0-M3"
micronaut-mongo = "5.0.0-M1"
micronaut-kotlin = "4.0.0-M1"
micronaut-multitenancy = "5.0.0-M2"
micronaut-validation = "4.0.0-M7"

groovy = "4.0.12"

javax-persistence = "2.2"
jakarta-persistence = "3.1.0"
jakarta-javax-persistence = "3.1.0"
javax-transaction = "1.3"
jakarta-transaction = "2.0.1"

hibernate = "6.2.3.Final"
hibernate-jpamodelgen-jakarta = "6.0.0.Alpha9"

spring-data = "3.1.0"

mongodb = "4.9.1"

# JDBC Drivers

# Need to leave it here because micronaut-sql uses older version. When it's upgraded there then we can remove this declaration here
oracle-jdbc-driver = "23.2.0.0"

# Testing and benchmarking

benchmark-spring-data-mongodb = "4.9.1"
benchmark-spring-data = "2023.0.0"
spock = "2.2-groovy-4.0"
cglib = "3.3.0"
objenesis = "3.3"
testcontainers = "1.18.1"
jmh = "1.36"
jetbrains-annotations = "24.0.1"

# Gradle plugins

ksp-gradle-plugin = "1.8.21-1.0.11"
kotlin-gradle-plugin = "1.8.21"
jmh-gradle-plugin = "0.7.1"
spring-boot-gradle-plugin = "3.1.0"
spring-dependency-management-gradle-plugin = "1.1.0"
shadow-gradle-plugin = "8.0.0"

# Dependency versions which are found in the platform BOM
# meaning that they should be extracted into their own BOM
kotlin-coroutines = "1.7.1"


[libraries]

micronaut-testresources-client = { module = 'io.micronaut.testresources:micronaut-test-resources-client', version.ref = "micronaut-testresources" }
micronaut-testresources-extensions-junit-platform = { module = 'io.micronaut.testresources:micronaut-test-resources-extensions-junit-platform', version.ref = "micronaut-testresources" }

reactor = { module = 'io.projectreactor:reactor-core' }

micronaut-reactor = { module = 'io.micronaut.reactor:micronaut-reactor-bom', version.ref = "micronaut-reactor" }
micronaut-rxjava2 = { module = 'io.micronaut.rxjava2:micronaut-rxjava2-bom', version.ref = "micronaut-rxjava2" }
micronaut-kotlin = { module = 'io.micronaut.kotlin:micronaut-kotlin-bom', version.ref = "micronaut-kotlin" }
micronaut-multitenancy = { module = 'io.micronaut.multitenancy:micronaut-multitenancy-bom', version.ref = "micronaut-multitenancy" }
micronaut-testresources = { module = 'io.micronaut.testresources:micronaut-test-resources-bom', version.ref = "micronaut-testresources" }
micronaut-validation = { module = 'io.micronaut.validation:micronaut-validation-bom', version.ref = "micronaut-validation" }

groovy-sql = { module = "org.apache.groovy:groovy-sql" }
groovy-dateutil = { module = "org.apache.groovy:groovy-dateutil", version.ref = "groovy" }

cglib = { module = "cglib:cglib-nodep", version.ref = "cglib" }
objenesis = { module = "org.objenesis:objenesis", version.ref = "objenesis" }

micronaut-docs = { module = "io.micronaut.docs:micronaut-docs-asciidoc-config-props", version.ref = "micronaut-docs" }

jackson-databind = { module = "com.fasterxml.jackson.core:jackson-databind" }
jackson-annotations = { module = "com.fasterxml.jackson.core:jackson-annotations" }

kotlin-stdlib = { module = "org.jetbrains.kotlin:kotlin-stdlib-jdk8" }
kotlin-coroutines = { module = "org.jetbrains.kotlinx:kotlinx-coroutines-core", version.ref = "kotlin-coroutines" }
kotlin-coroutines-reactor = { module = "org.jetbrains.kotlinx:kotlinx-coroutines-reactor", version.ref = "kotlin-coroutines" }
kotlin-coroutines-reactive = { module = "org.jetbrains.kotlinx:kotlinx-coroutines-reactive", version.ref = "kotlin-coroutines" }

javax-transaction-api = { module = "javax.transaction:javax.transaction-api", version.ref = "javax-transaction" }
jakarta-transaction-api = { module = "jakarta.transaction:jakarta.transaction-api", version.ref = "jakarta-transaction" }

javax-persistence-api = { module = "javax.persistence:javax.persistence-api", version.ref = "javax-persistence" }
jakarta-persistence-api = { module = "jakarta.persistence:jakarta.persistence-api", version.ref = "jakarta-persistence" }
jakarta-persistence-api2 = { module = "jakarta.persistence:jakarta.persistence-api", version.ref = "jakarta-javax-persistence" }

jmh-core = { module = "org.openjdk.jmh:jmh-core", version.ref = "jmh" }
jmh-annprocess = { module = "org.openjdk.jmh:jmh-generator-annprocess", version.ref = "jmh" }

benchmark-spring-data-bom = { module = "org.springframework.data:spring-data-bom", version.ref = "benchmark-spring-data" }
benchmark-spring-data-mongodb-driver-core = { module = "org.mongodb:mongodb-driver-core", version.ref = "benchmark-spring-data-mongodb" }
benchmark-spring-data-mongodb-driver-sync = { module = "org.mongodb:mongodb-driver-sync", version.ref = "benchmark-spring-data-mongodb" }

jetbrains-annotations = { module = "org.jetbrains:annotations", version.ref = "jetbrains-annotations" }

# Test

micronaut-test-core = { module = "io.micronaut.test:micronaut-test-core", version.ref = "micronaut-test" }
micronaut-test-spock = { module = "io.micronaut.test:micronaut-test-spock", version.ref = "micronaut-test" }

jupiter-engine = { module = 'org.junit.jupiter:junit-jupiter-engine' }

# JPA

micronaut-spring = { module = "io.micronaut.spring:micronaut-spring-bom", version.ref = "micronaut-spring" }

micronaut-sql = { module = "io.micronaut.sql:micronaut-sql-bom", version.ref = "micronaut-sql" }

hibernate-core = { module = "org.hibernate.orm:hibernate-core", version.ref = "hibernate" }
hibernate-jpamodelgen = { module = "org.hibernate.orm:hibernate-jpamodelgen", version.ref = "hibernate" }
hibernate-jpamodelgen-jakarta = { module = "org.hibernate.orm:hibernate-jpamodelgen-jakarta", version.ref = "hibernate-jpamodelgen-jakarta" }

spring-data-jpa = { module = "org.springframework.data:spring-data-jpa", version.ref = "spring-data" }
spring-data-commons = { module = "org.springframework.data:spring-data-commons", version.ref = "spring-data" }

# JDBC

micronaut-sql-jdbc-tomcat = { module = "io.micronaut.sql:micronaut-jdbc-tomcat", version.ref = "micronaut-sql" }
micronaut-sql-jdbc = { module = "io.micronaut.sql:micronaut-jdbc", version.ref = "micronaut-sql" }

drivers-jdbc-oracle = { module = "com.oracle.database.jdbc:ojdbc8", version.ref = "oracle-jdbc-driver" }

# R2DBC

micronaut-r2dbc = { module = "io.micronaut.r2dbc:micronaut-r2dbc-bom", version.ref = "micronaut-r2dbc" }

# TESTCONTAINERS

testcontainers-bom = { module = "org.testcontainers:testcontainers-bom", version.ref = "testcontainers" }
testcontainers-spock = { module = "org.testcontainers:spock" }
testcontainers-postgresql = { module = "org.testcontainers:postgresql" }
testcontainers-mysql = { module = "org.testcontainers:mysql" }
testcontainers-mariadb = { module = "org.testcontainers:mariadb" }
testcontainers-mssqlserver = { module = "org.testcontainers:mssqlserver" }
testcontainers-oracle = { module = "org.testcontainers:oracle-xe" }
testcontainers-r2dbc = { module = "org.testcontainers:r2dbc" }
testcontainers-mongodb = { module = "org.testcontainers:mongodb" }
testcontainers-azure = { module = "org.testcontainers:azure" }

# SERDE

micronaut-serde = { module = "io.micronaut.serde:micronaut-serde-bom", version.ref = "micronaut-serde" }

# MONGO

mongodb-driver-core = { module = "org.mongodb:mongodb-driver-core", version.ref = "mongodb" }
mongodb-driver-sync = { module = "org.mongodb:mongodb-driver-sync", version.ref = "mongodb" }
mongodb-driver-reactive = { module = "org.mongodb:mongodb-driver-reactivestreams", version.ref = "mongodb" }

micronaut-mongo-reactive = { module = "io.micronaut.mongodb:micronaut-mongo-reactive", version.ref = "micronaut-mongo" }
micronaut-mongo-sync = { module = "io.micronaut.mongodb:micronaut-mongo-sync", version.ref = "micronaut-mongo" }

# AZURE COSMOS

micronaut-azure-cosmos = { module = "io.micronaut.azure:micronaut-azure-cosmos", version.ref = "micronaut-azure" }

# PLUGINS

gradle-micronaut = { module = "io.micronaut.gradle:micronaut-gradle-plugin", version.ref = "micronaut-gradle-plugin" }
gradle-kotlin = { module = "org.jetbrains.kotlin:kotlin-gradle-plugin", version.ref = "kotlin-gradle-plugin" }
gradle-kotlin-allopen = { module = "org.jetbrains.kotlin:kotlin-allopen", version.ref = "kotlin-gradle-plugin" }
gradle-kotlin-noarg = { module = "org.jetbrains.kotlin:kotlin-noarg", version.ref = "kotlin-gradle-plugin" }
gradle-ksp = { module = "com.google.devtools.ksp:symbol-processing-gradle-plugin", version.ref = "ksp-gradle-plugin" }
gradle-jmh = { module = "me.champeau.jmh:jmh-gradle-plugin", version.ref = "jmh-gradle-plugin" }
gradle-spring-boot = { module = "org.springframework.boot:spring-boot-gradle-plugin", version.ref = "spring-boot-gradle-plugin" }
gradle-spring-dependencies = { module = "io.spring.gradle:dependency-management-plugin", version.ref = "spring-dependency-management-gradle-plugin" }
gradle-shadow = { module = "gradle.plugin.com.github.johnrengelman:shadow", version.ref = "shadow-gradle-plugin" }<|MERGE_RESOLUTION|>--- conflicted
+++ resolved
@@ -3,24 +3,14 @@
 micronaut-platform = "4.0.0-M2"
 micronaut-docs = "2.0.0"
 micronaut-gradle-plugin = "4.0.0-M3"
-<<<<<<< HEAD
 micronaut-testresources = "2.0.0-M7"
-=======
-micronaut-testresources = "2.0.0-M5"
->>>>>>> 55b4ceff
 
 micronaut-azure = "5.0.0-M2"
 micronaut-reactor = "3.0.0-M1"
 micronaut-rxjava2 = "2.0.0-M1"
-<<<<<<< HEAD
 micronaut-r2dbc = "5.0.0-M5"
 micronaut-serde = "2.0.0-M7"
-micronaut-sql = "5.0.0-M5"
-=======
-micronaut-r2dbc = "5.0.0-M3"
-micronaut-serde = "2.0.0-M5"
 micronaut-sql = "5.0.0-M6"
->>>>>>> 55b4ceff
 micronaut-spring = "5.0.0-M1"
 micronaut-test = "4.0.0-M3"
 micronaut-mongo = "5.0.0-M1"
