--- conflicted
+++ resolved
@@ -2,11 +2,7 @@
 micronaut = "4.6.6"
 micronaut-platform = "4.4.2"
 micronaut-docs = "2.0.0"
-<<<<<<< HEAD
 micronaut-gradle-plugin = "4.4.3"
-=======
-micronaut-gradle-plugin = "4.4.2"
->>>>>>> b735815b
 micronaut-testresources = "2.6.2"
 
 micronaut-azure = "5.7.1"
