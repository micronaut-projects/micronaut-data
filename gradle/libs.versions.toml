[versions]
micronaut = "3.5.0"
micronaut-test = "3.4.0"
micronaut-serde = "1.1.0"
micronaut-sql = "4.6.3"
micronaut-docs = "2.0.0"
micronaut-gradle-plugin = "3.6.3"
<<<<<<< HEAD
micronaut-mongo = "4.4.0"
micronaut-azure = "3.5.0"
=======
micronaut-mongo = "4.6.0"
>>>>>>> e8ec1dcd

groovy = "3.0.12"

javax-persistence = "2.2"
jakarta-persistence = "3.0.0"
jakarta-javax-persistence = "2.2.3"
javax-transaction = "1.3"
jakarta-transaction = "2.0.1"

hibernate = "5.6.12.Final"

spring-data = "2.6.4"
spring = "5.3.23"

mongodb = "4.7.2"

vertx = "4.3.3"

# JDBC Drivers

oracle-jdbc-driver = "21.7.0.0"
mariadb-jdbc-driver = "2.7.6"
mysql-jdbc-driver = "8.0.30"
postgres-jdbc-driver = "42.5.0"
mssql-jdbc-driver = "8.4.1.jre8"

# R2DBC Drivers

r2dbc = "1.0.0.RELEASE"
r2dbc-pool = "0.9.2.RELEASE"

oracle-r2dbc-driver = "1.0.0"
mysql-r2dbc-driver = "0.8.2.RELEASE"
h2-r2dbc-driver = "0.8.5.RELEASE"
mariadb-r2dbc-driver = "1.1.2"
postgresql-r2dbc-driver = "0.9.2.RELEASE"
mssql-r2dbc-driver = "0.9.0.RELEASE"

# Testing and benchmarking

benchmark-spring-data-mongodb = "4.1.1"
benchmark-spring-data = "2021.1.4"
spock = "2.0-groovy-3.0"
cglib = "3.3.0"
objenesis = "3.2"
testcontainers = "1.17.3"
jmh = "1.35"
jetbrains-annotations = "23.0.0"

# Gradle plugins

kotlin-gradle-plugin = "1.7.10"
jmh-gradle-plugin = "0.6.8"
spring-boot-gradle-plugin = "2.6.7"
spring-dependency-management-gradle-plugin = "1.0.13.RELEASE"
shadow-gradle-plugin = "7.1.2"

[libraries]

reactor = { module = 'io.projectreactor:reactor-core' }
rxjava2 = { module = 'io.reactivex.rxjava2:rxjava' }

micronaut-reactor = { module = 'io.micronaut.reactor:micronaut-reactor' }
micronaut-rxjava2 = { module = 'io.micronaut.rxjava2:micronaut-rxjava2' }

groovy-sql = { module = "org.codehaus.groovy:groovy-sql" }
groovy-dateutil = { module = "org.codehaus.groovy:groovy-dateutil", version.ref = "groovy" }

cglib = { module = "cglib:cglib-nodep", version.ref = "cglib" }
objenesis = { module = "org.objenesis:objenesis", version.ref = "objenesis" }

micronaut-docs = { module = "io.micronaut.docs:micronaut-docs-asciidoc-config-props", version.ref = "micronaut-docs" }

jackson-databind = { module = "com.fasterxml.jackson.core:jackson-databind" }
jackson-annotations = { module = "com.fasterxml.jackson.core:jackson-annotations" }

kotlin-stdlib = { module = "org.jetbrains.kotlin:kotlin-stdlib-jdk8" }
kotlin-coroutines = { module = "org.jetbrains.kotlinx:kotlinx-coroutines-core" }

javax-transaction-api = { module = "javax.transaction:javax.transaction-api", version.ref = "javax-transaction" }
jakarta-transaction-api = { module = "jakarta.transaction:jakarta.transaction-api", version.ref = "jakarta-transaction" }

javax-persistence-api = { module = "javax.persistence:javax.persistence-api", version.ref = "javax-persistence" }
jakarta-persistence-api = { module = "jakarta.persistence:jakarta.persistence-api", version.ref = "jakarta-persistence" }
jakarta-persistence-api2 = { module = "jakarta.persistence:jakarta.persistence-api", version.ref = "jakarta-javax-persistence" }

jmh-core = { module = "org.openjdk.jmh:jmh-core", version.ref = "jmh" }
jmh-annprocess = { module = "org.openjdk.jmh:jmh-generator-annprocess", version.ref = "jmh" }

benchmark-spring-data-bom = { module = "org.springframework.data:spring-data-bom", version.ref = "benchmark-spring-data" }
benchmark-spring-data-mongodb-driver-core = { module = "org.mongodb:mongodb-driver-core", version.ref = "benchmark-spring-data-mongodb" }
benchmark-spring-data-mongodb-driver-sync = { module = "org.mongodb:mongodb-driver-sync", version.ref = "benchmark-spring-data-mongodb" }

jetbrains-annotations = { module = "org.jetbrains:annotations", version.ref = "jetbrains-annotations" }

# Test

micronaut-test-core = { module = "io.micronaut.test:micronaut-test-core", version.ref = "micronaut-test" }
micronaut-test-spock = { module = "io.micronaut.test:micronaut-test-spock", version.ref = "micronaut-test" }

jupiter-engine = { module = 'org.junit.jupiter:junit-jupiter-engine' }

# JPA

micronaut-sql-hibernate-jpa = { module = "io.micronaut.sql:micronaut-hibernate-jpa", version.ref = "micronaut-sql" }
micronaut-sql-hibernate-reactive = { module = "io.micronaut.sql:micronaut-hibernate-reactive", version.ref = "micronaut-sql" }
micronaut-sql-hibernate-jpa-spring = { module = "io.micronaut.sql:micronaut-hibernate-jpa-spring", version.ref = "micronaut-sql" }

hibernate-core = { module = "org.hibernate:hibernate-core", version.ref = "hibernate" }
hibernate-jpamodelgen = { module = "org.hibernate:hibernate-jpamodelgen", version.ref = "hibernate" }
hibernate-jpamodelgen-jakarta = { module = "org.hibernate:hibernate-jpamodelgen-jakarta", version.ref = "hibernate" }

spring-data-jpa = { module = "org.springframework.data:spring-data-jpa", version.ref = "spring-data" }
spring-data-commons = { module = "org.springframework.data:spring-data-commons", version.ref = "spring-data" }
spring-jdbc = { module = "org.springframework:spring-jdbc", version.ref = "spring" }
spring-orm = { module = "org.springframework:spring-orm", version.ref = "spring" }

# Vertx DB

vertx-core = { module = "io.vertx:vertx-core", version.ref = "vertx" }
drivers-vertx-pg = { module = "io.vertx:vertx-pg-client", version.ref = "vertx" }

# JDBC

micronaut-sql-jdbc-tomcat = { module = "io.micronaut.sql:micronaut-jdbc-tomcat", version.ref = "micronaut-sql" }
micronaut-sql-jdbc = { module = "io.micronaut.sql:micronaut-jdbc", version.ref = "micronaut-sql" }

h2 = { module = "com.h2database:h2" }

drivers-jdbc-oracle = { module = "com.oracle.database.jdbc:ojdbc8", version.ref = "oracle-jdbc-driver" }
drivers-jdbc-mariadb = { module = "org.mariadb.jdbc:mariadb-java-client", version.ref = "mariadb-jdbc-driver" }
drivers-jdbc-mysql = { module = "mysql:mysql-connector-java", version.ref = "mysql-jdbc-driver" }
drivers-jdbc-postgresql = { module = "org.postgresql:postgresql", version.ref = "postgres-jdbc-driver" }
drivers-jdbc-mssql = { module = "com.microsoft.sqlserver:mssql-jdbc", version.ref = "mssql-jdbc-driver" }

# R2DBC

r2dbc-spi = { module = "io.r2dbc:r2dbc-spi", version.ref = "r2dbc" }
r2dbc-pool = { module = "io.r2dbc:r2dbc-pool", version.ref = "r2dbc-pool" }

micronaut-r2dbc = { module = "io.micronaut.r2dbc:micronaut-r2dbc-core" }

drivers-r2dbc-h2 = { module = "io.r2dbc:r2dbc-h2", version.ref = "h2-r2dbc-driver" }
drivers-r2dbc-oracle = { module = "com.oracle.database.r2dbc:oracle-r2dbc", version.ref = "oracle-r2dbc-driver" }
drivers-r2dbc-mariadb = { module = "org.mariadb:r2dbc-mariadb", version.ref = "mariadb-r2dbc-driver" }
drivers-r2dbc-mysql = { module = "dev.miku:r2dbc-mysql", version.ref = "mysql-r2dbc-driver" }
drivers-r2dbc-mssql = { module = "io.r2dbc:r2dbc-mssql", version.ref = "mssql-r2dbc-driver" }
drivers-r2dbc-postgresql = { module = "org.postgresql:r2dbc-postgresql", version.ref = "postgresql-r2dbc-driver" }

# TESTCONTAINERS

testcontainers-bom = { module = "org.testcontainers:testcontainers-bom", version.ref = "testcontainers" }
testcontainers-spock = { module = "org.testcontainers:spock" }
testcontainers-postgresql = { module = "org.testcontainers:postgresql" }
testcontainers-mysql = { module = "org.testcontainers:mysql" }
testcontainers-mariadb = { module = "org.testcontainers:mariadb" }
testcontainers-mssqlserver = { module = "org.testcontainers:mssqlserver" }
testcontainers-oracle = { module = "org.testcontainers:oracle-xe" }
testcontainers-r2dbc = { module = "org.testcontainers:r2dbc" }
testcontainers-mongodb = { module = "org.testcontainers:mongodb" }
testcontainers-azure = { module = "org.testcontainers:azure" }

# SERDE

micronaut-serde-processor = { module = "io.micronaut.serde:micronaut-serde-processor", version.ref = "micronaut-serde" }
micronaut-serde-bson = { module = "io.micronaut.serde:micronaut-serde-bson", version.ref = "micronaut-serde" }
micronaut-serde-jackson = { module = "io.micronaut.serde:micronaut-serde-jackson", version.ref = "micronaut-serde" }
micronaut-serde-api = { module = "io.micronaut.serde:micronaut-serde-api", version.ref = "micronaut-serde" }
micronaut-serde-support = { module = "io.micronaut.serde:micronaut-serde-support", version.ref = "micronaut-serde" }

# MONGO

mongodb-driver-core = { module = "org.mongodb:mongodb-driver-core", version.ref = "mongodb" }
mongodb-driver-sync = { module = "org.mongodb:mongodb-driver-sync", version.ref = "mongodb" }
mongodb-driver-reactive = { module = "org.mongodb:mongodb-driver-reactivestreams", version.ref = "mongodb" }

micronaut-mongo-reactive = { module = "io.micronaut.mongodb:micronaut-mongo-reactive", version.ref = "micronaut-mongo" }
micronaut-mongo-sync = { module = "io.micronaut.mongodb:micronaut-mongo-sync", version.ref = "micronaut-mongo" }

# AZURE COSMOS

micronaut-azure-cosmos = { module = "io.micronaut.azure:micronaut-azure-cosmos", version.ref = "micronaut-azure" }

# PLUGINS

gradle-micronaut = { module = "io.micronaut.gradle:micronaut-gradle-plugin", version.ref = "micronaut-gradle-plugin" }
gradle-kotlin = { module = "org.jetbrains.kotlin:kotlin-gradle-plugin", version.ref = "kotlin-gradle-plugin" }
gradle-kotlin-allopen = { module = "org.jetbrains.kotlin:kotlin-allopen", version.ref = "kotlin-gradle-plugin" }
gradle-kotlin-noarg = { module = "org.jetbrains.kotlin:kotlin-noarg", version.ref = "kotlin-gradle-plugin" }
gradle-jmh = { module = "me.champeau.jmh:jmh-gradle-plugin", version.ref = "jmh-gradle-plugin" }
gradle-spring-boot = { module = "org.springframework.boot:spring-boot-gradle-plugin", version.ref = "spring-boot-gradle-plugin" }
gradle-spring-dependencies = { module = "io.spring.gradle:dependency-management-plugin", version.ref = "spring-dependency-management-gradle-plugin" }
gradle-shadow = { module = "gradle.plugin.com.github.johnrengelman:shadow", version.ref = "shadow-gradle-plugin" }<|MERGE_RESOLUTION|>--- conflicted
+++ resolved
@@ -5,12 +5,8 @@
 micronaut-sql = "4.6.3"
 micronaut-docs = "2.0.0"
 micronaut-gradle-plugin = "3.6.3"
-<<<<<<< HEAD
-micronaut-mongo = "4.4.0"
+micronaut-mongo = "4.6.0"
 micronaut-azure = "3.5.0"
-=======
-micronaut-mongo = "4.6.0"
->>>>>>> e8ec1dcd
 
 groovy = "3.0.12"
 
