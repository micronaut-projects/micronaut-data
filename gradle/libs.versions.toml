[versions]
<<<<<<< HEAD
micronaut = "4.4.0"
micronaut-platform = "4.3.7"
=======
micronaut = "4.4.1"
micronaut-platform = "4.2.1"
>>>>>>> 689d57c3
micronaut-docs = "2.0.0"
micronaut-gradle-plugin = "4.3.6"
micronaut-testresources = "2.4.0"

micronaut-azure = "5.4.0"
micronaut-reactor = "3.3.0"
micronaut-rxjava2 = "2.3.0"
micronaut-r2dbc = "5.4.0"
micronaut-serde = "2.9.0"
micronaut-sql = "5.5.2"
micronaut-spring = "5.5.0"
micronaut-test = "4.3.0"
micronaut-mongo = "5.3.0"
micronaut-kotlin = "4.3.0"
micronaut-multitenancy = "5.3.0"
micronaut-validation = "4.5.0"
micronaut-logging = "1.3.0"
micronaut-flyway = "7.2.0"

groovy = "4.0.20"

managed-javax-persistence = "2.2"
managed-jakarta-persistence-api = "3.1.0"
managed-jakarta-transaction-api = "2.0.1"

spring-data = "3.2.4"

# Testing and benchmarking

benchmark-spring-data = "2023.1.4"
spock = "2.2-groovy-4.0"
testcontainers = "1.19.4"
jmh = "1.37"

# Gradle plugins

ksp-gradle-plugin = "1.9.23-1.0.20"
kotlin-gradle-plugin = "1.9.23"
jmh-gradle-plugin = "0.7.2"
spring-boot-gradle-plugin = "3.2.4"
spring-dependency-management-gradle-plugin = "1.1.4"
shadow-gradle-plugin = "8.0.0"

# Dependency versions which are found in the platform BOM
# meaning that they should be extracted into their own BOM
kotlin-coroutines = "1.8.0"


[libraries]
micronaut-core = { module = 'io.micronaut:micronaut-core-bom', version.ref = 'micronaut' }

micronaut-testresources-client = { module = 'io.micronaut.testresources:micronaut-test-resources-client', version.ref = "micronaut-testresources" }
micronaut-testresources-extensions-junit-platform = { module = 'io.micronaut.testresources:micronaut-test-resources-extensions-junit-platform', version.ref = "micronaut-testresources" }

# BOMs

micronaut-reactor = { module = 'io.micronaut.reactor:micronaut-reactor-bom', version.ref = "micronaut-reactor" }
micronaut-rxjava2 = { module = 'io.micronaut.rxjava2:micronaut-rxjava2-bom', version.ref = "micronaut-rxjava2" }
micronaut-kotlin = { module = 'io.micronaut.kotlin:micronaut-kotlin-bom', version.ref = "micronaut-kotlin" }
micronaut-multitenancy = { module = 'io.micronaut.multitenancy:micronaut-multitenancy-bom', version.ref = "micronaut-multitenancy" }
micronaut-testresources = { module = 'io.micronaut.testresources:micronaut-test-resources-bom', version.ref = "micronaut-testresources" }
micronaut-validation = { module = 'io.micronaut.validation:micronaut-validation-bom', version.ref = "micronaut-validation" }
micronaut-logging = { module = "io.micronaut.logging:micronaut-logging-bom", version.ref = "micronaut-logging" }
micronaut-mongo = { module = "io.micronaut.mongodb:micronaut-mongo-bom", version.ref = "micronaut-mongo" }
micronaut-spring = { module = "io.micronaut.spring:micronaut-spring-bom", version.ref = "micronaut-spring" }
micronaut-sql = { module = "io.micronaut.sql:micronaut-sql-bom", version.ref = "micronaut-sql" }
micronaut-r2dbc = { module = "io.micronaut.r2dbc:micronaut-r2dbc-bom", version.ref = "micronaut-r2dbc" }
micronaut-flyway = { module = "io.micronaut.flyway:micronaut-flyway-bom", version.ref = "micronaut-flyway" }
micronaut-serde = { module = "io.micronaut.serde:micronaut-serde-bom", version.ref = "micronaut-serde" }

micronaut-docs = { module = "io.micronaut.docs:micronaut-docs-asciidoc-config-props", version.ref = "micronaut-docs" }

jackson-databind = { module = "com.fasterxml.jackson.core:jackson-databind" }
jackson-annotations = { module = "com.fasterxml.jackson.core:jackson-annotations" }

kotlin-stdlib = { module = "org.jetbrains.kotlin:kotlin-stdlib-jdk8" }
kotlin-coroutines = { module = "org.jetbrains.kotlinx:kotlinx-coroutines-core", version.ref = "kotlin-coroutines" }
kotlin-coroutines-reactor = { module = "org.jetbrains.kotlinx:kotlinx-coroutines-reactor", version.ref = "kotlin-coroutines" }
kotlin-coroutines-reactive = { module = "org.jetbrains.kotlinx:kotlinx-coroutines-reactive", version.ref = "kotlin-coroutines" }
kotlin-reflect = { module = "org.jetbrains.kotlin:kotlin-reflect" }

managed-jakarta-transaction-api = { module = "jakarta.transaction:jakarta.transaction-api", version.ref = "managed-jakarta-transaction-api" }

managed-javax-persistence-api = { module = "javax.persistence:javax.persistence-api", version.ref = "managed-javax-persistence" }
managed-jakarta-persistence-api = { module = "jakarta.persistence:jakarta.persistence-api", version.ref = "managed-jakarta-persistence-api" }

# JPA

spring-data-jpa = { module = "org.springframework.data:spring-data-jpa", version.ref = "spring-data" }
spring-data-commons = { module = "org.springframework.data:spring-data-commons", version.ref = "spring-data" }

# AZURE COSMOS

micronaut-azure-cosmos = { module = "io.micronaut.azure:micronaut-azure-cosmos", version.ref = "micronaut-azure" }

# Test

jupiter-engine = { module = 'org.junit.jupiter:junit-jupiter-engine' }
jupiter-api = { module = 'org.junit.jupiter:junit-jupiter-api' }
groovy-sql = { module = "org.apache.groovy:groovy-sql" }
groovy-dateutil = { module = "org.apache.groovy:groovy-dateutil", version.ref = "groovy" }

# Benchmark

jmh-core = { module = "org.openjdk.jmh:jmh-core", version.ref = "jmh" }
jmh-annprocess = { module = "org.openjdk.jmh:jmh-generator-annprocess", version.ref = "jmh" }

benchmark-spring-data-bom = { module = "org.springframework.data:spring-data-bom", version.ref = "benchmark-spring-data" }

# TESTCONTAINERS

testcontainers-azure = { module = "org.testcontainers:azure" }

# PLUGINS

gradle-micronaut = { module = "io.micronaut.gradle:micronaut-gradle-plugin", version.ref = "micronaut-gradle-plugin" }
gradle-kotlin = { module = "org.jetbrains.kotlin:kotlin-gradle-plugin", version.ref = "kotlin-gradle-plugin" }
gradle-kotlin-allopen = { module = "org.jetbrains.kotlin:kotlin-allopen", version.ref = "kotlin-gradle-plugin" }
gradle-kotlin-noarg = { module = "org.jetbrains.kotlin:kotlin-noarg", version.ref = "kotlin-gradle-plugin" }
gradle-ksp = { module = "com.google.devtools.ksp:symbol-processing-gradle-plugin", version.ref = "ksp-gradle-plugin" }
gradle-jmh = { module = "me.champeau.jmh:jmh-gradle-plugin", version.ref = "jmh-gradle-plugin" }
gradle-spring-boot = { module = "org.springframework.boot:spring-boot-gradle-plugin", version.ref = "spring-boot-gradle-plugin" }
gradle-spring-dependencies = { module = "io.spring.gradle:dependency-management-plugin", version.ref = "spring-dependency-management-gradle-plugin" }
gradle-shadow = { module = "gradle.plugin.com.github.johnrengelman:shadow", version.ref = "shadow-gradle-plugin" }<|MERGE_RESOLUTION|>--- conflicted
+++ resolved
@@ -1,11 +1,6 @@
 [versions]
-<<<<<<< HEAD
-micronaut = "4.4.0"
+micronaut = "4.4.1"
 micronaut-platform = "4.3.7"
-=======
-micronaut = "4.4.1"
-micronaut-platform = "4.2.1"
->>>>>>> 689d57c3
 micronaut-docs = "2.0.0"
 micronaut-gradle-plugin = "4.3.6"
 micronaut-testresources = "2.4.0"
@@ -15,7 +10,7 @@
 micronaut-rxjava2 = "2.3.0"
 micronaut-r2dbc = "5.4.0"
 micronaut-serde = "2.9.0"
-micronaut-sql = "5.5.2"
+micronaut-sql = "5.6.0"
 micronaut-spring = "5.5.0"
 micronaut-test = "4.3.0"
 micronaut-mongo = "5.3.0"
