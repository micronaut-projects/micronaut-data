--- conflicted
+++ resolved
@@ -9,11 +9,7 @@
 micronaut-reactor = "3.0.0-M1"
 micronaut-rxjava2 = "2.0.0-M1"
 micronaut-r2dbc = "5.0.0-M3"
-<<<<<<< HEAD
 micronaut-serde = "2.0.0-M6"
-=======
-micronaut-serde = "2.0.0-M5"
->>>>>>> 5c32c49b
 micronaut-sql = "5.0.0-M4"
 micronaut-spring = "5.0.0-M1"
 micronaut-test = "4.0.0-M3"
