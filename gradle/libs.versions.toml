--- conflicted
+++ resolved
@@ -6,17 +6,10 @@
 micronaut-testresources = "2.0.0-M10"
 
 micronaut-azure = "5.0.0-M5"
-<<<<<<< HEAD
-micronaut-reactor = "3.0.0-M6"
-micronaut-rxjava2 = "2.0.0-M5"
-micronaut-r2dbc = "5.0.0-M10"
-micronaut-serde = "2.0.0-M12"
-=======
 micronaut-reactor = "3.0.0-M8"
 micronaut-rxjava2 = "2.0.0-M6"
 micronaut-r2dbc = "5.0.0-M11"
-micronaut-serde = "2.0.0-M11"
->>>>>>> dc74a148
+micronaut-serde = "2.0.0-M12"
 micronaut-sql = "5.0.0-M11"
 micronaut-spring = "5.0.0-M6"
 micronaut-test = "4.0.0-M7"
