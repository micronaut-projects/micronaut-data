pluginManagement {
<<<<<<< HEAD
    plugins {
        id 'io.micronaut.build.shared.settings' version '5.4.9'
    }
=======
>>>>>>> 2a46b639
    repositories {
        gradlePluginPortal()
        mavenCentral()
    }
}

plugins {
    id 'io.micronaut.build.shared.settings' version '6.5.0'
}

enableFeaturePreview("TYPESAFE_PROJECT_ACCESSORS")

dependencyResolutionManagement {
    repositories {
        mavenCentral()
    }
}

rootProject.name = 'data-parent'

micronautBuild {
    useStandardizedProjectNames = true
    importMicronautCatalog()
    importMicronautCatalog("micronaut-reactor")
    importMicronautCatalog("micronaut-rxjava2")
    importMicronautCatalog("micronaut-r2dbc")
    importMicronautCatalog("micronaut-spring")
    importMicronautCatalog("micronaut-serde")
    importMicronautCatalog("micronaut-sql")
    importMicronautCatalog("micronaut-kotlin")
    importMicronautCatalog("micronaut-multitenancy")
    importMicronautCatalog("micronaut-testresources")
    importMicronautCatalog("micronaut-validation")
    importMicronautCatalog("micronaut-mongo")
    importMicronautCatalog("micronaut-flyway")
}

include 'data-bom'
include 'data-model'
include 'data-processor'
include 'data-document-processor'
include 'data-runtime'
include 'data-tx'
include 'data-connection'
include 'data-document-model'
include 'data-jpa'

// Test Compatibility Kit
include 'data-tck'
include 'data-document-tck'

// implementations

// Hibernate

include 'data-hibernate-jpa'
include 'data-hibernate-reactive'
include 'data-tx-hibernate'
include 'data-connection-hibernate'

// JDBC

include 'data-jdbc'
include 'data-connection-jdbc'
include 'data-tx-jdbc'

include 'data-r2dbc'
include 'data-mongodb'
include 'data-azure-cosmos'

// Spring compatibility
include 'data-spring'
include 'data-spring-jdbc'
include 'data-spring-jpa'

// documentation samples
include 'doc-examples:hibernate-example-java'
include 'doc-examples:hibernate-example-groovy'
include 'doc-examples:hibernate-example-kotlin'
include 'doc-examples:hibernate-example-kotlin-ksp'

include 'doc-examples:hibernate-reactive-example-java'
include 'doc-examples:hibernate-reactive-example-kotlin'
include 'doc-examples:hibernate-reactive-example-groovy'
include 'doc-examples:hibernate-sync-and-reactive-example-java'

include 'doc-examples:example-hibernate-and-jdbc'

include 'doc-examples:jdbc-example-java'
include 'doc-examples:jdbc-example-groovy'
include 'doc-examples:jdbc-example-kotlin'
include 'doc-examples:jdbc-example-records-java'

include 'doc-examples:jdbc-multitenancy-datasource-example-java'
include 'doc-examples:jdbc-multitenancy-schema-example-java'

include 'doc-examples:jdbc-and-r2dbc-example-java'

include 'doc-examples:r2dbc-example-java'
include 'doc-examples:r2dbc-example-groovy'
include 'doc-examples:r2dbc-example-kotlin'
include 'doc-examples:r2dbc-multitenancy-datasource-example-java'
include 'doc-examples:r2dbc-multitenancy-schema-example-java'

include 'doc-examples:mongo-example-java'
include 'doc-examples:mongo-example-groovy'
include 'doc-examples:mongo-example-kotlin'
include 'doc-examples:mongo-example-kotlin-ksp'
include 'doc-examples:mongo-reactive-example-kotlin'
include 'doc-examples:mongo-example-records-java'
include 'doc-examples:mongo-jackson-example-java'

include 'doc-examples:mongo-multitenancy-database-example-java'
include 'doc-examples:mongo-multitenancy-datasource-example-java'

include 'doc-examples:azure-cosmos-example-java'
include 'doc-examples:azure-cosmos-example-groovy'
include 'doc-examples:azure-cosmos-example-kotlin'

include 'doc-examples:jdbc-spring-tx-example-java'
include 'doc-examples:hibernate-spring-tx-example-java'

include 'doc-examples:jooq-r2dbc-postgres'

// benchmarks
include 'benchmarks:benchmark-micronaut-data-jpa'
include 'benchmarks:benchmark-micronaut-data-jdbc'
include 'benchmarks:benchmark-micronaut-data-mongodb'
include 'benchmarks:benchmark-spring-data'
include 'benchmarks:benchmark-spring-data-jdbc'
include 'benchmarks:benchmark-spring-data-mongodb'<|MERGE_RESOLUTION|>--- conflicted
+++ resolved
@@ -1,10 +1,4 @@
 pluginManagement {
-<<<<<<< HEAD
-    plugins {
-        id 'io.micronaut.build.shared.settings' version '5.4.9'
-    }
-=======
->>>>>>> 2a46b639
     repositories {
         gradlePluginPortal()
         mavenCentral()
